--- conflicted
+++ resolved
@@ -50,14 +50,6 @@
 import java.util.logging.Level;
 import java.util.logging.Logger;
 import java.util.stream.Collectors;
-<<<<<<< HEAD
-import org.jvnet.hudson.test.FlagRule;
-
-import static com.google.common.base.Verify.verify;
-import static java.util.Optional.empty;
-import static java.util.Optional.of;
-import static org.junit.Assert.fail;
-=======
 import jenkins.plugins.git.ExtendedGitSampleRepoRule;
 import org.hamcrest.CoreMatchers;
 import org.hamcrest.MatcherAssert;
@@ -73,22 +65,23 @@
 import org.junit.ClassRule;
 import org.junit.Rule;
 import org.jvnet.hudson.test.BuildWatcher;
->>>>>>> a9622306
+import org.jvnet.hudson.test.FlagRule;
 
 public class BaseIntegrationTest {
     private static final Logger LOGGER = Logger.getLogger(Run.class.getName());
 
     @Rule
-    public FlagRule<Boolean> reset_OpenTelemtryConfiguration_TestingInMemoryMode =
-        new FlagRule<>(() -> OpenTelemetryConfiguration.TESTING_INMEMORY_MODE, x -> OpenTelemetryConfiguration.TESTING_INMEMORY_MODE = x);
+    public FlagRule<Boolean> reset_OpenTelemtryConfiguration_TestingInMemoryMode = new FlagRule<>(
+            () -> OpenTelemetryConfiguration.TESTING_INMEMORY_MODE,
+            x -> OpenTelemetryConfiguration.TESTING_INMEMORY_MODE = x);
 
     @Rule
     public FlagRule<Boolean> reset_OtelTraceService_StrictMode =
-        new FlagRule<>(() -> OtelTraceService.STRICT_MODE, x -> OtelTraceService.STRICT_MODE = x);
+            new FlagRule<>(() -> OtelTraceService.STRICT_MODE, x -> OtelTraceService.STRICT_MODE = x);
 
     @Rule
     public FlagRule<Boolean> reset_GitSCM_allowLocalCheckout =
-        new FlagRule<>(() -> GitSCM.ALLOW_LOCAL_CHECKOUT, x -> GitSCM.ALLOW_LOCAL_CHECKOUT = x);
+            new FlagRule<>(() -> GitSCM.ALLOW_LOCAL_CHECKOUT, x -> GitSCM.ALLOW_LOCAL_CHECKOUT = x);
 
     public static final AtomicInteger jobNameSuffix = new AtomicInteger();
 
@@ -132,13 +125,8 @@
                 jenkinsOpenTelemetries.size());
         jenkinsControllerOpenTelemetry = jenkinsOpenTelemetries.get(0);
 
-<<<<<<< HEAD
-        // verify(jenkinsControllerOpenTelemetry.openTelemetry == null, "JenkinsControllerOpenTelemetry has already been configured");
-=======
         // verify(jenkinsControllerOpenTelemetry.openTelemetry == null, "JenkinsControllerOpenTelemetry has already been
         // configured");
-        OpenTelemetryConfiguration.TESTING_INMEMORY_MODE = true;
->>>>>>> a9622306
         try {
             OpenTelemetryConfiguration configuration = new OpenTelemetryConfiguration(
                     of("http://localhost:4317"), empty(), empty(), empty(), empty(), empty(), Collections.emptyMap());
