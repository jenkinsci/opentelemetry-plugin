/*
 * Copyright The Original Author or Authors
 * SPDX-License-Identifier: Apache-2.0
 */

package io.jenkins.plugins.opentelemetry;

import com.github.rutledgepaulv.prune.Tree;
import com.google.common.collect.Iterables;
import hudson.EnvVars;
import hudson.Functions;
import hudson.model.FreeStyleBuild;
import hudson.model.FreeStyleProject;
import hudson.model.Node;
import hudson.model.Result;
import hudson.model.Run;
import hudson.util.LogTaskListener;
import io.jenkins.plugins.opentelemetry.semconv.JenkinsOtelSemanticAttributes;
import io.jenkins.plugins.opentelemetry.semconv.JenkinsSemanticMetrics;
import io.opentelemetry.api.common.AttributeKey;
import io.opentelemetry.api.common.Attributes;
import io.opentelemetry.sdk.metrics.data.LongPointData;
import io.opentelemetry.sdk.metrics.data.MetricData;
import io.opentelemetry.sdk.metrics.data.MetricDataType;
import io.opentelemetry.sdk.testing.exporter.InMemoryMetricExporter;
import org.hamcrest.CoreMatchers;
import org.hamcrest.MatcherAssert;
import org.jenkinsci.plugins.workflow.cps.CpsFlowDefinition;
import org.jenkinsci.plugins.workflow.job.WorkflowJob;
import org.jenkinsci.plugins.workflow.job.WorkflowRun;
import org.junit.Test;
import org.jvnet.hudson.test.recipes.WithPlugin;

import java.util.Collection;
import java.util.List;
import java.util.Map;
import java.util.Optional;
import java.util.logging.Level;
import java.util.logging.Logger;

/**
 * Note usage of `def xsh(cmd) {if (isUnix()) {sh cmd} else {bat cmd}}` is inspired by
 * https://github.com/jenkinsci/workflow-basic-steps-plugin/blob/474cea2a53753e1fb9b166fa1ca0f6184b5cee4a/src/test/java/org/jenkinsci/plugins/workflow/steps/IsUnixStepTest.java#L39
 */
public class JenkinsOtelPluginIntegrationTest extends BaseIntegrationTest {
    private static final Logger LOGGER = Logger.getLogger(Run.class.getName());

    @Test
    public void testSimplePipeline() throws Exception {
        // BEFORE

        String pipelineScript = "def xsh(cmd) {if (isUnix()) {sh cmd} else {bat cmd}};\n" +
                "node() {\n" +
                "    stage('ze-stage1') {\n" +
                "       xsh (label: 'shell-1', script: 'echo ze-echo-1') \n" +
                "    }\n" +
                "    stage('ze-stage2') {\n" +
                "       xsh (label: 'shell-2', script: 'echo ze-echo-2') \n" +
                "    }\n" +
                "}";
        final Node agent = jenkinsRule.createOnlineSlave();

        final String jobName = "test-simple-pipeline-" + jobNameSuffix.incrementAndGet();
        WorkflowJob pipeline = jenkinsRule.createProject(WorkflowJob.class, jobName);
        pipeline.setDefinition(new CpsFlowDefinition(pipelineScript, true));
        WorkflowRun build = jenkinsRule.assertBuildStatus(Result.SUCCESS, pipeline.scheduleBuild2(0));

        final Tree<SpanDataWrapper> spans = getGeneratedSpans();

        checkChainOfSpans(spans, "Phase: Start", jobName);
        checkChainOfSpans(spans, JenkinsOtelSemanticAttributes.AGENT_ALLOCATION_UI, JenkinsOtelSemanticAttributes.AGENT_UI, "Phase: Run", jobName);
        checkChainOfSpans(spans, "shell-1", "Stage: ze-stage1", JenkinsOtelSemanticAttributes.AGENT_UI, "Phase: Run", jobName);
        checkChainOfSpans(spans, "shell-2", "Stage: ze-stage2", JenkinsOtelSemanticAttributes.AGENT_UI, "Phase: Run", jobName);
        checkChainOfSpans(spans, "Phase: Finalise", jobName);
        MatcherAssert.assertThat(spans.cardinality(), CoreMatchers.is(10L));

        // WORKAROUND because we don't know how to force the IntervalMetricReader to collect metrics
        Thread.sleep(OpenTelemetrySdkProvider.TESTING_METRIC_EXPORTER_INTERVAL_MILLIS * 3);
        Map<String, MetricData> exportedMetrics = ((InMemoryMetricExporter) OpenTelemetrySdkProvider.TESTING_METRICS_EXPORTER).getLastExportedMetricByMetricName();
        dumpMetrics(exportedMetrics);
        MetricData runCompletedCounterData = exportedMetrics.get(JenkinsSemanticMetrics.CI_PIPELINE_RUN_COMPLETED);
        MatcherAssert.assertThat(runCompletedCounterData, CoreMatchers.notNullValue());
        // TODO TEST METRICS WITH PROPER RESET BETWEEN TESTS
        MatcherAssert.assertThat(runCompletedCounterData.getType(), CoreMatchers.is(MetricDataType.LONG_SUM));
        Collection<LongPointData> metricPoints = runCompletedCounterData.getLongSumData().getPoints();
        //MatcherAssert.assertThat(Iterables.getLast(metricPoints).getValue(), CoreMatchers.is(1L));
    }

    @Test
    @WithPlugin("cloudbees-disk-usage-simple")
    public void testMetricsWithDiskUsagePlugin() throws Exception {
        // WORKAROUND because we don't know how to force the IntervalMetricReader to collect metrics
        Thread.sleep(OpenTelemetrySdkProvider.TESTING_METRIC_EXPORTER_INTERVAL_MILLIS * 3);
        Map<String, MetricData> exportedMetrics = ((InMemoryMetricExporter) OpenTelemetrySdkProvider.TESTING_METRICS_EXPORTER).getLastExportedMetricByMetricName();
        dumpMetrics(exportedMetrics);
        MetricData diskUsageData = exportedMetrics.get(JenkinsSemanticMetrics.JENKINS_DISK_USAGE_BYTES);
        MatcherAssert.assertThat(diskUsageData, CoreMatchers.notNullValue());
        // TODO TEST METRICS WITH PROPER RESET BETWEEN TESTS
        MatcherAssert.assertThat(diskUsageData.getType(), CoreMatchers.is(MetricDataType.LONG_GAUGE));
        Collection<LongPointData> metricPoints = diskUsageData.getLongGaugeData().getPoints();
        MatcherAssert.assertThat(Iterables.getLast(metricPoints).getValue(), CoreMatchers.notNullValue());
    }

    @Test
    public void testTraceEnvironmentVariablesInjectedInShellSteps() throws Exception {
        if (Functions.isWindows()) {
            // TODO test on windows
        } else {
            String pipelineScript = "node() {\n" +
                    "    stage('ze-stage1') {\n" +
                    "       sh '''\n" +
                    "if [ -z $TRACEPARENT ]\n" +
                    "then\n" +
                    "   echo TRACEPARENT NOT FOUND\n" +
                    "   exit 1\n" +
                    "fi\n" +
                    "'''\n" +
                    "    }\n" +
                    "}";
            final Node node = jenkinsRule.createOnlineSlave();

            WorkflowJob pipeline = jenkinsRule.createProject(WorkflowJob.class, "test-trace-environment-variables-injected-in-shell-steps-" + jobNameSuffix.incrementAndGet());
            pipeline.setDefinition(new CpsFlowDefinition(pipelineScript, true));
            WorkflowRun build = jenkinsRule.assertBuildStatus(Result.SUCCESS, pipeline.scheduleBuild2(0));

            final Tree<SpanDataWrapper> spans = getGeneratedSpans();
            MatcherAssert.assertThat(spans.cardinality(), CoreMatchers.is(8L));
        }
    }

    @Test
    public void testPipelineWithNodeSteps() throws Exception {
        String pipelineScript = "pipeline {\n" +
                "  agent none\n" +
                "  stages {\n" +
                "    stage('foo') {\n" +
                "      steps {\n" +
                "        node('linux') { \n" +
                "          echo 'hello world' \n" +
                "        }\n" +
                "      }\n" +
                "    }\n" +
                "  }\n" +
                "}";

        final Node agent = jenkinsRule.createOnlineSlave();
        agent.setLabelString("linux");

        final String jobName = "test-pipeline-with-node-steps-" + jobNameSuffix.incrementAndGet();
        WorkflowJob pipeline = jenkinsRule.createProject(WorkflowJob.class, jobName);
        pipeline.setDefinition(new CpsFlowDefinition(pipelineScript, true));
        WorkflowRun build = jenkinsRule.assertBuildStatus(Result.SUCCESS, pipeline.scheduleBuild2(0));

        Tree<SpanDataWrapper> spans = getGeneratedSpans();
        checkChainOfSpans(spans, "Phase: Start", jobName);
        checkChainOfSpans(spans, JenkinsOtelSemanticAttributes.AGENT_ALLOCATION_UI + ": linux", JenkinsOtelSemanticAttributes.AGENT_UI + ": linux", "Stage: foo", "Phase: Run");
        checkChainOfSpans(spans, "Phase: Finalise", jobName);
        MatcherAssert.assertThat(spans.cardinality(), CoreMatchers.is(7L));

        Optional<Tree.Node<SpanDataWrapper>> executorNodeAllocation = spans.breadthFirstSearchNodes(node -> (JenkinsOtelSemanticAttributes.AGENT_ALLOCATION_UI + ": linux").equals(node.getData().spanData.getName()));
        MatcherAssert.assertThat(executorNodeAllocation, CoreMatchers.is(CoreMatchers.notNullValue()));

        Attributes attributes = executorNodeAllocation.get().getData().spanData.getAttributes();
        MatcherAssert.assertThat(attributes.get(JenkinsOtelSemanticAttributes.JENKINS_STEP_AGENT_LABEL), CoreMatchers.is("linux"));
        MatcherAssert.assertThat(attributes.get(JenkinsOtelSemanticAttributes.JENKINS_STEP_PLUGIN_NAME), CoreMatchers.is(CoreMatchers.notNullValue()));
        MatcherAssert.assertThat(attributes.get(JenkinsOtelSemanticAttributes.JENKINS_STEP_PLUGIN_VERSION), CoreMatchers.is(CoreMatchers.notNullValue()));

        Optional<Tree.Node<SpanDataWrapper>> executorNode = spans.breadthFirstSearchNodes(node -> (JenkinsOtelSemanticAttributes.AGENT_UI + ": linux").equals(node.getData().spanData.getName()));
        MatcherAssert.assertThat(executorNode, CoreMatchers.is(CoreMatchers.notNullValue()));
        attributes = executorNode.get().getData().spanData.getAttributes();
        MatcherAssert.assertThat(attributes.get(JenkinsOtelSemanticAttributes.JENKINS_STEP_AGENT_LABEL), CoreMatchers.is("linux"));
        MatcherAssert.assertThat(attributes.get(JenkinsOtelSemanticAttributes.JENKINS_STEP_PLUGIN_NAME), CoreMatchers.is(CoreMatchers.notNullValue()));
        MatcherAssert.assertThat(attributes.get(JenkinsOtelSemanticAttributes.JENKINS_STEP_PLUGIN_VERSION), CoreMatchers.is(CoreMatchers.notNullValue()));

        List<SpanDataWrapper> root = spans.byDepth().get(0);
        attributes = root.get(0).spanData.getAttributes();
        MatcherAssert.assertThat(attributes.get(JenkinsOtelSemanticAttributes.CI_PIPELINE_TYPE), CoreMatchers.is(OtelUtils.WORKFLOW));
        MatcherAssert.assertThat(attributes.get(JenkinsOtelSemanticAttributes.CI_PIPELINE_MULTIBRANCH_TYPE), CoreMatchers.nullValue());
    }

    @Test
    public void testFreestyleJob() throws Exception {
        final String jobName = "test-freestyle-" + jobNameSuffix.incrementAndGet();
        FreeStyleProject project = jenkinsRule.createFreeStyleProject(jobName);

        FreeStyleBuild build = jenkinsRule.buildAndAssertSuccess(project);

        Tree<SpanDataWrapper> spans = getGeneratedSpans();
        checkChainOfSpans(spans, "Phase: Start", jobName);
        checkChainOfSpans(spans, "Phase: Run");
        checkChainOfSpans(spans, "Phase: Finalise", jobName);
        MatcherAssert.assertThat(spans.cardinality(), CoreMatchers.is(4L));

        List<SpanDataWrapper> root = spans.byDepth().get(0);
        Attributes attributes = root.get(0).spanData.getAttributes();
        MatcherAssert.assertThat(attributes.get(JenkinsOtelSemanticAttributes.CI_PIPELINE_TYPE), CoreMatchers.is(OtelUtils.FREESTYLE));
        MatcherAssert.assertThat(attributes.get(JenkinsOtelSemanticAttributes.CI_PIPELINE_MULTIBRANCH_TYPE), CoreMatchers.nullValue());

        // Environment variables are populated
        EnvVars environment = build.getEnvironment(new LogTaskListener(LOGGER, Level.INFO));
        MatcherAssert.assertThat(environment.get(JenkinsOtelSemanticAttributes.SPAN_ID), CoreMatchers.is(CoreMatchers.notNullValue()));
        MatcherAssert.assertThat(environment.get(JenkinsOtelSemanticAttributes.TRACE_ID), CoreMatchers.is(CoreMatchers.notNullValue()));
    }

    @Test
    public void testPipelineWithSkippedSteps() throws Exception {
        String pipelineScript = "def xsh(cmd) {if (isUnix()) {sh cmd} else {bat cmd}};\n" +
                "node() {\n" +
                "    stage('ze-stage1') {\n" +
                "       xsh (label: 'shell-1', script: 'echo ze-echo-1') \n" +
                "       echo 'ze-echo-step' \n" +
                "    }\n" +
                "    stage('ze-stage2') {\n" +
                "       xsh (label: 'shell-2', script: 'echo ze-echo-2') \n" +
                "    }\n" +
                "}";

        final Node agent = jenkinsRule.createOnlineSlave();

        WorkflowJob pipeline = jenkinsRule.createProject(WorkflowJob.class, "test-pipeline-with-skipped-tests-" + jobNameSuffix.incrementAndGet());
        pipeline.setDefinition(new CpsFlowDefinition(pipelineScript, true));
        WorkflowRun build = jenkinsRule.assertBuildStatus(Result.SUCCESS, pipeline.scheduleBuild2(0));

        Tree<SpanDataWrapper> spans = getGeneratedSpans();
        checkChainOfSpans(spans, "shell-1", "Stage: ze-stage1", JenkinsOtelSemanticAttributes.AGENT_UI, "Phase: Run");
        checkChainOfSpans(spans, "shell-2", "Stage: ze-stage2", JenkinsOtelSemanticAttributes.AGENT_UI, "Phase: Run");
        MatcherAssert.assertThat(spans.cardinality(), CoreMatchers.is(10L));

        Optional<Tree.Node<SpanDataWrapper>> stageNode = spans.breadthFirstSearchNodes(node -> "Stage: ze-stage1".equals(node.getData().spanData.getName()));
        MatcherAssert.assertThat(stageNode, CoreMatchers.is(CoreMatchers.notNullValue()));

        Attributes attributes = stageNode.get().getData().spanData.getAttributes();
        MatcherAssert.assertThat(attributes.get(JenkinsOtelSemanticAttributes.JENKINS_STEP_PLUGIN_NAME), CoreMatchers.is(CoreMatchers.notNullValue()));
        MatcherAssert.assertThat(attributes.get(JenkinsOtelSemanticAttributes.JENKINS_STEP_PLUGIN_VERSION), CoreMatchers.is(CoreMatchers.notNullValue()));
    }

    @Test
    public void testPipelineWithWrappingStep() throws Exception {
        String pipelineScript = "def xsh(cmd) {if (isUnix()) {sh cmd} else {bat cmd}};\n" +
                "node() {\n" +
                "    stage('ze-stage1') {\n" +
                "       withEnv(['MY_VARIABLE=MY_VALUE']) {\n" +
                "          xsh (label: 'shell-1', script: 'echo ze-echo-1') \n" +
                "       }\n" +
                "       xsh 'echo ze-echo' \n" +
                "    }\n" +
                "    stage('ze-stage2') {\n" +
                "       xsh (label: 'shell-2', script: 'echo ze-echo-2') \n" +
                "    }\n" +
                "}";
        final Node agent = jenkinsRule.createOnlineSlave();

        WorkflowJob pipeline = jenkinsRule.createProject(WorkflowJob.class, "test-pipeline-with-wrapping-step-" + jobNameSuffix.incrementAndGet());
        pipeline.setDefinition(new CpsFlowDefinition(pipelineScript, true));
        WorkflowRun build = jenkinsRule.assertBuildStatus(Result.SUCCESS, pipeline.scheduleBuild2(0));

        final Tree<SpanDataWrapper> spans = getGeneratedSpans();
        checkChainOfSpans(spans, "shell-1", "Stage: ze-stage1", JenkinsOtelSemanticAttributes.AGENT_UI, "Phase: Run");
        checkChainOfSpans(spans, "shell-2", "Stage: ze-stage2", JenkinsOtelSemanticAttributes.AGENT_UI, "Phase: Run");
        MatcherAssert.assertThat(spans.cardinality(), CoreMatchers.is(11L));

        Optional<Tree.Node<SpanDataWrapper>> shellNode = spans.breadthFirstSearchNodes(node -> "shell-1".equals(node.getData().spanData.getName()));
        MatcherAssert.assertThat(shellNode, CoreMatchers.is(CoreMatchers.notNullValue()));

        Attributes attributes = shellNode.get().getData().spanData.getAttributes();
        MatcherAssert.assertThat(attributes.get(JenkinsOtelSemanticAttributes.JENKINS_STEP_PLUGIN_NAME), CoreMatchers.is(CoreMatchers.notNullValue()));
        MatcherAssert.assertThat(attributes.get(JenkinsOtelSemanticAttributes.JENKINS_STEP_PLUGIN_VERSION), CoreMatchers.is(CoreMatchers.notNullValue()));
    }

    @Test
    public void testPipelineWithError() throws Exception {
        String pipelineScript = "def xsh(cmd) {if (isUnix()) {sh cmd} else {bat cmd}};\n" +
                "node() {\n" +
                "    stage('ze-stage1') {\n" +
                "       xsh (label: 'shell-1', script: 'echo ze-echo-1') \n" +
                "    }\n" +
                "    stage('ze-stage2') {\n" +
                "       xsh (label: 'shell-2', script: 'echo ze-echo-2') \n" +
                "       error 'ze-pipeline-error' \n" +
                "    }\n" +
                "}";
        final Node node = jenkinsRule.createOnlineSlave();

        WorkflowJob pipeline = jenkinsRule.createProject(WorkflowJob.class, "test-pipeline-with-error-" + jobNameSuffix.incrementAndGet());
        pipeline.setDefinition(new CpsFlowDefinition(pipelineScript, true));
        WorkflowRun build = jenkinsRule.assertBuildStatus(Result.FAILURE, pipeline.scheduleBuild2(0));

        final Tree<SpanDataWrapper> spans = getGeneratedSpans();
        checkChainOfSpans(spans, "shell-1", "Stage: ze-stage1", JenkinsOtelSemanticAttributes.AGENT_UI, "Phase: Run");
        checkChainOfSpans(spans, "shell-2", "Stage: ze-stage2", JenkinsOtelSemanticAttributes.AGENT_UI, "Phase: Run");
        checkChainOfSpans(spans, "error", "Stage: ze-stage2", JenkinsOtelSemanticAttributes.AGENT_UI, "Phase: Run");
        MatcherAssert.assertThat(spans.cardinality(), CoreMatchers.is(11L));
    }

    @Test
    public void testPipelineWithParallelStep() throws Exception {
        String pipelineScript = "def xsh(cmd) {if (isUnix()) {sh cmd} else {bat cmd}};\n" +
                "node() {\n" +
                "    stage('ze-parallel-stage') {\n" +
                "        parallel parallelBranch1: {\n" +
                "            xsh (label: 'shell-1', script: 'echo this-is-the-parallel-branch-1')\n" +
                "        } ,parallelBranch2: {\n" +
                "            xsh (label: 'shell-2', script: 'echo this-is-the-parallel-branch-2')\n" +
                "        } ,parallelBranch3: {\n" +
                "            xsh (label: 'shell-3', script: 'echo this-is-the-parallel-branch-3')\n" +
                "        }\n" +
                "    }\n" +
                "}";
        final Node agent = jenkinsRule.createOnlineSlave();

        WorkflowJob pipeline = jenkinsRule.createProject(WorkflowJob.class, "test-pipeline-with-parallel-step" + jobNameSuffix.incrementAndGet());
        pipeline.setDefinition(new CpsFlowDefinition(pipelineScript, true));
        WorkflowRun build = jenkinsRule.assertBuildStatus(Result.SUCCESS, pipeline.scheduleBuild2(0));

        final Tree<SpanDataWrapper> spans = getGeneratedSpans();
        checkChainOfSpans(spans, "shell-1", "Parallel branch: parallelBranch1", "Stage: ze-parallel-stage", JenkinsOtelSemanticAttributes.AGENT_UI, "Phase: Run");
        checkChainOfSpans(spans, "shell-2", "Parallel branch: parallelBranch2", "Stage: ze-parallel-stage", JenkinsOtelSemanticAttributes.AGENT_UI, "Phase: Run");
        checkChainOfSpans(spans, "shell-3", "Parallel branch: parallelBranch3", "Stage: ze-parallel-stage", JenkinsOtelSemanticAttributes.AGENT_UI, "Phase: Run");
        MatcherAssert.assertThat(spans.cardinality(), CoreMatchers.is(13L));

        Optional<Tree.Node<SpanDataWrapper>> branchNode = spans.breadthFirstSearchNodes(node -> "Parallel branch: parallelBranch1".equals(node.getData().spanData.getName()));
        MatcherAssert.assertThat(branchNode, CoreMatchers.is(CoreMatchers.notNullValue()));

        Attributes attributes = branchNode.get().getData().spanData.getAttributes();
        MatcherAssert.assertThat(attributes.get(JenkinsOtelSemanticAttributes.JENKINS_STEP_PLUGIN_NAME), CoreMatchers.is(CoreMatchers.notNullValue()));
        MatcherAssert.assertThat(attributes.get(JenkinsOtelSemanticAttributes.JENKINS_STEP_PLUGIN_VERSION), CoreMatchers.is(CoreMatchers.notNullValue()));
    }

    @Test
    public void testPipelineWithGitCredentialsSteps() throws Exception {
        // Details defined in the JCasC file -> io/jenkins/plugins/opentelemetry/jcasc-elastic-backend.yml
        final String userName = "my-user-2";
        final String globalCredentialId = "user-and-password";
        final String jobName = "test-pipeline-with-git-credentials-" + jobNameSuffix.incrementAndGet();

        // Then the git username should be the one set in the credentials.
        assertGitCredentials(jobName, globalCredentialId, userName);
    }

    @Test
    public void testPipelineWithSshCredentialsSteps() throws Exception {
        // Details defined in the JCasC file -> io/jenkins/plugins/opentelemetry/jcasc-elastic-backend.yml
        final String userName = "my-user-1";
        final String globalCredentialId = "ssh-private-key";
        final String jobName = "test-pipeline-with-git-ssh-credentials-" + jobNameSuffix.incrementAndGet();

        // Then the git username should be the one set in the credentials.
        assertGitCredentials(jobName, globalCredentialId, userName);
    }

    @Test
    public void testPipelineWithoutGitCredentialsSteps() throws Exception {
        String credentialId = "unknown";
        final String jobName = "test-pipeline-with-git-credentials-" + jobNameSuffix.incrementAndGet();

        // Then the git username should be the credentialsId since there is no entry in the credentials provider.
        assertGitCredentials(jobName, credentialId, credentialId);
    }

    private void assertGitCredentials(String jobName, String globalCredentialId, String gitUserName) throws Exception {
        String pipelineScript = "node() {\n" +
                "  stage('foo') {\n" +
                "    git credentialsId: '" + globalCredentialId + "', url: 'https://github.com/jenkinsci/opentelemetry-plugin' \n" +
                "  }\n" +
                "}";
        final Node agent = jenkinsRule.createOnlineSlave();
        WorkflowJob pipeline = jenkinsRule.createProject(WorkflowJob.class, jobName);
        pipeline.setDefinition(new CpsFlowDefinition(pipelineScript, true));
        WorkflowRun build = jenkinsRule.assertBuildStatus(Result.SUCCESS, pipeline.scheduleBuild2(0));

        final Tree<SpanDataWrapper> spans = getGeneratedSpans();
        checkChainOfSpans(spans, "git: github.com/jenkinsci/opentelemetry-plugin", "Stage: foo", JenkinsOtelSemanticAttributes.AGENT_UI, "Phase: Run");
        MatcherAssert.assertThat(spans.cardinality(), CoreMatchers.is(8L));

        Optional<Tree.Node<SpanDataWrapper>> gitNode = spans.breadthFirstSearchNodes(node -> "git: github.com/jenkinsci/opentelemetry-plugin".equals(node.getData().spanData.getName()));
        MatcherAssert.assertThat(gitNode, CoreMatchers.is(CoreMatchers.notNullValue()));

        Attributes attributes = gitNode.get().getData().spanData.getAttributes();
        MatcherAssert.assertThat(attributes.get(JenkinsOtelSemanticAttributes.GIT_USERNAME), CoreMatchers.is(gitUserName));
        MatcherAssert.assertThat(attributes.get(JenkinsOtelSemanticAttributes.JENKINS_STEP_PLUGIN_NAME), CoreMatchers.is(CoreMatchers.notNullValue()));
        MatcherAssert.assertThat(attributes.get(JenkinsOtelSemanticAttributes.JENKINS_STEP_PLUGIN_VERSION), CoreMatchers.is(CoreMatchers.notNullValue()));
    }

    @Test
<<<<<<< HEAD
    public void testPipelineWithCreateSpanSteps() throws Exception {
        String pipelineScript = "def xsh(cmd) {if (isUnix()) {sh cmd} else {bat cmd}};\n" +
                "node() {\n" +
                "    stage('ze-stage1') {\n" +
                "       createSpan(name: 'my-acme-span1', " +
                "                  attributes: ['attribute.service': 'acme', 'attribute.user': 'bob']) { \n" +
                "          xsh (label: 'shell-1', script: 'echo ze-echo-1') \n" +
                "       }\n" +
                "    }\n" +
                "    stage('ze-stage2') {\n" +
                "       createSpan(name: 'my-acme-span2', " +
                "                  attributes: [:]) { \n" +
                "          xsh (label: 'shell-2', script: 'echo ze-echo-2') \n" +
                "       }\n" +
                "    }\n" +
                "    stage('ze-stage3') {\n" +
                "       createSpan(name: '', " +
                "                  attributes: ['attribute.user': 'alice']) { \n" +
                "          xsh (label: 'shell-3', script: 'echo ze-echo-3') \n" +
                "       }\n" +
                "    }\n" +
                "}";
        jenkinsRule.createOnlineSlave();

        final String jobName = "test-pipeline-with-create-span-steps-" + jobNameSuffix.incrementAndGet();
        WorkflowJob pipeline = jenkinsRule.createProject(WorkflowJob.class, jobName);
        pipeline.setDefinition(new CpsFlowDefinition(pipelineScript, true));
        jenkinsRule.assertBuildStatus(Result.SUCCESS, pipeline.scheduleBuild2(0));

        Tree<SpanDataWrapper> spans = getGeneratedSpans();
        checkChainOfSpans(spans, "Phase: Start", jobName);
        checkChainOfSpans(spans, "Node Allocation", "Node", "Phase: Run", jobName);
        checkChainOfSpans(spans, "shell-1", "my-acme-span1", "Stage: ze-stage1", "Node", "Phase: Run", jobName);
        checkChainOfSpans(spans, "shell-2", "my-acme-span2", "Stage: ze-stage2", "Node", "Phase: Run", jobName);
        checkChainOfSpans(spans, "shell-3", "Create a Span", "Stage: ze-stage3", "Node", "Phase: Run", jobName);
        checkChainOfSpans(spans, "Phase: Finalise", jobName);
        MatcherAssert.assertThat(spans.cardinality(), CoreMatchers.is(15L));

        Optional<Tree.Node<SpanDataWrapper>> createSpan = spans.breadthFirstSearchNodes(node -> "my-acme-span1".equals(node.getData().spanData.getName()));
        MatcherAssert.assertThat(createSpan, CoreMatchers.is(CoreMatchers.notNullValue()));

        Attributes attributes = createSpan.get().getData().spanData.getAttributes();
        MatcherAssert.assertThat(attributes.get(JenkinsOtelSemanticAttributes.JENKINS_STEP_PLUGIN_NAME), CoreMatchers.is(CoreMatchers.notNullValue()));
        MatcherAssert.assertThat(attributes.get(JenkinsOtelSemanticAttributes.JENKINS_STEP_PLUGIN_VERSION), CoreMatchers.is(CoreMatchers.notNullValue()));
        MatcherAssert.assertThat(attributes.get(AttributeKey.stringKey("attribute.service")), CoreMatchers.is("acme"));
        MatcherAssert.assertThat(attributes.get(AttributeKey.stringKey("attribute.user")), CoreMatchers.is("bob"));

        createSpan = spans.breadthFirstSearchNodes(node -> "my-acme-span2".equals(node.getData().spanData.getName()));
        MatcherAssert.assertThat(createSpan, CoreMatchers.is(CoreMatchers.notNullValue()));

        createSpan = spans.breadthFirstSearchNodes(node -> "Create a Span".equals(node.getData().spanData.getName()));
        MatcherAssert.assertThat(createSpan, CoreMatchers.is(CoreMatchers.notNullValue()));
        attributes = createSpan.get().getData().spanData.getAttributes();
        MatcherAssert.assertThat(attributes.get(JenkinsOtelSemanticAttributes.JENKINS_STEP_PLUGIN_NAME), CoreMatchers.is(CoreMatchers.notNullValue()));
        MatcherAssert.assertThat(attributes.get(JenkinsOtelSemanticAttributes.JENKINS_STEP_PLUGIN_VERSION), CoreMatchers.is(CoreMatchers.notNullValue()));
        MatcherAssert.assertThat(attributes.get(AttributeKey.stringKey("attribute.user")), CoreMatchers.is("alice"));
    }
=======
    public void testPipelineWithCheckoutShallowSteps() throws Exception {
        final String jobName = "test-pipeline-with-checkout-" + jobNameSuffix.incrementAndGet();

        String pipelineScript = "node() {\n" +
            "  stage('foo') {\n" +
            "    checkout([$class: 'GitSCM', branches: [[name: '*/master']], extensions: [[$class: 'CloneOption', depth: 2, noTags: true, reference: '', shallow: true]], userRemoteConfigs: [[url: 'https://github.com/jenkinsci/opentelemetry-plugin']]]) \n" +
            "  }\n" +
            "}";
        final Node agent = jenkinsRule.createOnlineSlave();
        WorkflowJob pipeline = jenkinsRule.createProject(WorkflowJob.class, jobName);
        pipeline.setDefinition(new CpsFlowDefinition(pipelineScript, true));
        WorkflowRun build = jenkinsRule.assertBuildStatus(Result.SUCCESS, pipeline.scheduleBuild2(0));

        final Tree<SpanDataWrapper> spans = getGeneratedSpans();
        checkChainOfSpans(spans, "checkout: github.com/jenkinsci/opentelemetry-plugin", "Stage: foo", JenkinsOtelSemanticAttributes.AGENT_UI, "Phase: Run");
        MatcherAssert.assertThat(spans.cardinality(), CoreMatchers.is(8L));

        Optional<Tree.Node<SpanDataWrapper>> checkoutNode = spans.breadthFirstSearchNodes(node -> "checkout: github.com/jenkinsci/opentelemetry-plugin".equals(node.getData().spanData.getName()));
        MatcherAssert.assertThat(checkoutNode, CoreMatchers.is(CoreMatchers.notNullValue()));

        Attributes attributes = checkoutNode.get().getData().spanData.getAttributes();
        MatcherAssert.assertThat(attributes.get(JenkinsOtelSemanticAttributes.JENKINS_STEP_PLUGIN_NAME), CoreMatchers.is(CoreMatchers.notNullValue()));
        MatcherAssert.assertThat(attributes.get(JenkinsOtelSemanticAttributes.JENKINS_STEP_PLUGIN_VERSION), CoreMatchers.is(CoreMatchers.notNullValue()));
        MatcherAssert.assertThat(attributes.get(JenkinsOtelSemanticAttributes.GIT_CLONE_SHALLOW), CoreMatchers.is(true));
        MatcherAssert.assertThat(attributes.get(JenkinsOtelSemanticAttributes.GIT_CLONE_DEPTH), CoreMatchers.is(2L));
    }

>>>>>>> a3f63131
}<|MERGE_RESOLUTION|>--- conflicted
+++ resolved
@@ -382,7 +382,6 @@
     }
 
     @Test
-<<<<<<< HEAD
     public void testPipelineWithCreateSpanSteps() throws Exception {
         String pipelineScript = "def xsh(cmd) {if (isUnix()) {sh cmd} else {bat cmd}};\n" +
                 "node() {\n" +
@@ -440,7 +439,7 @@
         MatcherAssert.assertThat(attributes.get(JenkinsOtelSemanticAttributes.JENKINS_STEP_PLUGIN_VERSION), CoreMatchers.is(CoreMatchers.notNullValue()));
         MatcherAssert.assertThat(attributes.get(AttributeKey.stringKey("attribute.user")), CoreMatchers.is("alice"));
     }
-=======
+
     public void testPipelineWithCheckoutShallowSteps() throws Exception {
         final String jobName = "test-pipeline-with-checkout-" + jobNameSuffix.incrementAndGet();
 
@@ -468,5 +467,4 @@
         MatcherAssert.assertThat(attributes.get(JenkinsOtelSemanticAttributes.GIT_CLONE_DEPTH), CoreMatchers.is(2L));
     }
 
->>>>>>> a3f63131
 }