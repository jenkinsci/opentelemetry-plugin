--- conflicted
+++ resolved
@@ -61,16 +61,7 @@
 import java.io.StringReader;
 import java.net.MalformedURLException;
 import java.net.URL;
-import java.util.ArrayList;
-import java.util.Arrays;
-import java.util.Collections;
-import java.util.HashMap;
-import java.util.List;
-import java.util.Map;
-import java.util.Objects;
-import java.util.Optional;
-import java.util.Properties;
-import java.util.Set;
+import java.util.*;
 import java.util.concurrent.ConcurrentHashMap;
 import java.util.concurrent.ConcurrentMap;
 import java.util.logging.Level;
@@ -506,7 +497,7 @@
     }
 
     /**
-     * @see ServiceIncubatingAttributes#SERVICE_NAMESPACE
+     * @see io.opentelemetry.semconv.incubating.ServiceIncubatingAttributes#SERVICE_NAMESPACE
      */
     public String getServiceNamespace() {
         return (Strings.isNullOrEmpty(this.serviceNamespace)) ? JenkinsOtelSemanticAttributes.JENKINS : this.serviceNamespace;
@@ -572,15 +563,9 @@
     private LogStorageRetriever resolveLogStorageRetriever() {
         LogStorageRetriever logStorageRetriever = null;
 
-<<<<<<< HEAD
         Resource otelSdkResource = jenkinsControllerOpenTelemetry.getResource();
-        String serviceName = Objects.requireNonNull(otelSdkResource.getAttribute(ResourceAttributes.SERVICE_NAME), "service.name can't be null");
-        String serviceNamespace = otelSdkResource.getAttribute(ResourceAttributes.SERVICE_NAMESPACE);
-=======
-        Resource otelSdkResource = openTelemetrySdkProvider.getResource();
         String serviceName = Objects.requireNonNull(otelSdkResource.getAttribute(ServiceAttributes.SERVICE_NAME), "service.name can't be null");
         String serviceNamespace = otelSdkResource.getAttribute(ServiceIncubatingAttributes.SERVICE_NAMESPACE);
->>>>>>> 03559ec4
 
         Map<String, Object> bindings;
         if (serviceNamespace == null) {
