--- conflicted
+++ resolved
@@ -177,16 +177,7 @@
             if (elasticsearchUrlValidation.kind != FormValidation.Kind.OK) {
                 return elasticsearchUrlValidation;
             }
-
-<<<<<<< HEAD
-            Credentials credentials = new JenkinsCredentialsToApacheHttpCredentialsAdapter(
-                    () -> elasticsearchCredentialsId);
-            // TODO cleanup code, we shouldn't have to instantiate the
-            // ElasticsearchLogStorageRetriever to check the proper configuration of the
-            // access to Elasticsearch
-=======
             Credentials credentials = new JenkinsCredentialsToApacheHttpCredentialsAdapter(() -> elasticsearchCredentialsId);
->>>>>>> 3933fa6f
             try (ElasticsearchLogStorageRetriever elasticsearchLogStorageRetriever = new ElasticsearchLogStorageRetriever(
                     elasticsearchUrl,
                     disableSslVerifications,
