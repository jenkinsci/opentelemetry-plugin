--- conflicted
+++ resolved
@@ -5,10 +5,6 @@
 
 package io.jenkins.plugins.opentelemetry.job.runhandler;
 
-<<<<<<< HEAD
-
-=======
->>>>>>> bf47889f
 import edu.umd.cs.findbugs.annotations.NonNull;
 import hudson.Extension;
 import hudson.model.Action;
@@ -19,19 +15,11 @@
 import io.opentelemetry.api.trace.SpanBuilder;
 import io.opentelemetry.sdk.autoconfigure.spi.ConfigProperties;
 import java.util.Collection;
+import java.util.Optional;
 import javaposse.jobdsl.plugin.actions.SeedJobAction;
 import javaposse.jobdsl.plugin.actions.SeedJobTransientActionFactory;
-<<<<<<< HEAD
-import jenkins.YesNoMaybe;
-
-import javax.inject.Inject;
-import java.util.Collection;
-import java.util.Optional;
-
-=======
 import javax.inject.Inject;
 import jenkins.YesNoMaybe;
->>>>>>> bf47889f
 
 @Extension(optional = true, dynamicLoadable = YesNoMaybe.YES)
 public class JobDslRunHandler implements RunHandler {
@@ -54,20 +42,27 @@
         return !actions.isEmpty();
     }
 
-
     @NonNull
     @Override
     public String getPipelineShortName(@NonNull Run<?, ?> run) {
         Job<?, ?> job = run.getParent();
-        // perf optimization: directly lookup up in the SeedJobTransientActionFactory over `job.getAction(SeedJobAction.class)`
+        // perf optimization: directly lookup up in the SeedJobTransientActionFactory over
+        // `job.getAction(SeedJobAction.class)`
         Collection<? extends Action> actions = seedJobTransientActionFactory.createFor(job);
 
-        SeedJobAction seedJobAction = (SeedJobAction) actions.stream().filter(action -> action instanceof SeedJobAction).findFirst().orElseThrow(IllegalStateException::new);
+        SeedJobAction seedJobAction = (SeedJobAction) actions.stream()
+                .filter(action -> action instanceof SeedJobAction)
+                .findFirst()
+                .orElseThrow(IllegalStateException::new);
 
         // TODO understand the difference between seedJobAction.getTemplateJob() and seedJobAction.getSeedJob()
         Optional<Item> seedJob = Optional.ofNullable(seedJobAction.getSeedJob());
 
-        return collapseJobName? job.getFullName() : seedJob.map(Item::getFullName).map(fn -> "Job from seed '" + fn + "'").orElse(job.getFullName());
+        return collapseJobName
+                ? job.getFullName()
+                : seedJob.map(Item::getFullName)
+                        .map(fn -> "Job from seed '" + fn + "'")
+                        .orElse(job.getFullName());
     }
 
     @Override
@@ -83,38 +78,14 @@
                 .orElseThrow(IllegalStateException::new);
 
         // TODO understand the difference between seedJobAction.getTemplateJob() and seedJobAction.getSeedJob()
-<<<<<<< HEAD
         Optional<Item> seedJob = Optional.ofNullable(seedJobAction.getSeedJob());
 
-        seedJob.map(Item::getFullName).ifPresent(templateFullName -> spanBuilder.setAttribute(ExtendedJenkinsAttributes.CI_PIPELINE_TEMPLATE_ID, templateFullName));
-        seedJob.map(Item::getUrl).ifPresent(templateUrl -> spanBuilder.setAttribute(ExtendedJenkinsAttributes.CI_PIPELINE_TEMPLATE_URL, templateUrl));
-
-=======
-        Item seedJob = seedJobAction.getSeedJob();
-
-        String templateFullName;
-        String templateUrl;
-        String spanName;
-        if (seedJob == null) {
-            templateFullName = null;
-            templateUrl = null;
-            spanName = job.getFullName();
-        } else {
-            templateFullName = seedJob.getFullName();
-            templateUrl = seedJob.getUrl();
-            spanName = collapseJobName ? "Job from seed '" + templateFullName + "'" : job.getFullName();
-        }
-
-        SpanBuilder spanBuilder =
-                tracer.spanBuilder(ExtendedJenkinsAttributes.CI_PIPELINE_RUN_ROOT_SPAN_NAME_PREFIX + spanName);
-        if (templateFullName != null) {
-            spanBuilder.setAttribute(ExtendedJenkinsAttributes.CI_PIPELINE_TEMPLATE_ID, templateFullName);
-        }
-        if (templateUrl != null) {
-            spanBuilder.setAttribute(ExtendedJenkinsAttributes.CI_PIPELINE_TEMPLATE_URL, templateUrl);
-        }
-        return spanBuilder;
->>>>>>> bf47889f
+        seedJob.map(Item::getFullName)
+                .ifPresent(templateFullName ->
+                        spanBuilder.setAttribute(ExtendedJenkinsAttributes.CI_PIPELINE_TEMPLATE_ID, templateFullName));
+        seedJob.map(Item::getUrl)
+                .ifPresent(templateUrl ->
+                        spanBuilder.setAttribute(ExtendedJenkinsAttributes.CI_PIPELINE_TEMPLATE_URL, templateUrl));
     }
 
     @Override
