--- conflicted
+++ resolved
@@ -50,31 +50,16 @@
             List<String> axisNames = new ArrayList<>();
             List<String> axisValues = new ArrayList<>();
 
-<<<<<<< HEAD
-            combination.entrySet().stream().forEach(entry -> {
-                    axisNames.add(entry.getKey());
-                    axisValues.add(entry.getValue());
-                }
-            );
+            combination.forEach((key, value) -> {
+                axisNames.add(key);
+                axisValues.add(value);
+            });
             spanBuilder.setAttribute(JenkinsAttributes.CI_PIPELINE_RUN_AXIS_NAMES, axisNames);
             spanBuilder.setAttribute(JenkinsAttributes.CI_PIPELINE_RUN_AXIS_VALUES, axisValues);
 
             return spanBuilder;
-        } else if (run instanceof MatrixBuild) {
-            MatrixBuild matrixBuild = (MatrixBuild) run;
+        } else if (run instanceof MatrixBuild matrixBuild) {
             return tracer.spanBuilder(JenkinsAttributes.CI_PIPELINE_RUN_ROOT_SPAN_NAME_PREFIX + matrixBuild.getParent().getFullName());
-=======
-            combination.forEach((key, value) -> {
-                axisNames.add(key);
-                axisValues.add(value);
-            });
-            spanBuilder.setAttribute(JenkinsOtelSemanticAttributes.CI_PIPELINE_RUN_AXIS_NAMES, axisNames);
-            spanBuilder.setAttribute(JenkinsOtelSemanticAttributes.CI_PIPELINE_RUN_AXIS_VALUES, axisValues);
-
-            return spanBuilder;
-        } else if (run instanceof MatrixBuild matrixBuild) {
-            return tracer.spanBuilder(JenkinsOtelSemanticAttributes.CI_PIPELINE_RUN_ROOT_SPAN_NAME_PREFIX + matrixBuild.getParent().getFullName());
->>>>>>> 9f39f469
         } else {
             throw new IllegalStateException("Unsupported run type " + run);
         }
