/*
 * Copyright The Original Author or Authors
 * SPDX-License-Identifier: Apache-2.0
 */

package io.jenkins.plugins.opentelemetry.job;

import com.google.common.base.VerifyException;
import com.google.common.collect.ArrayListMultimap;
import com.google.common.collect.ComparisonChain;
import com.google.common.collect.Iterables;
import com.google.common.collect.Multimap;
import com.google.errorprone.annotations.MustBeClosed;
import hudson.Extension;
import hudson.model.AbstractBuild;
import hudson.model.Run;
import hudson.tasks.BuildStep;
import io.jenkins.plugins.opentelemetry.OpenTelemetrySdkProvider;
import io.jenkins.plugins.opentelemetry.job.opentelemetry.context.RunContextKey;
import io.opentelemetry.api.trace.Span;
import io.opentelemetry.api.trace.Tracer;
import io.opentelemetry.api.trace.TracerProvider;
import io.opentelemetry.context.Context;
import io.opentelemetry.context.Scope;
import org.jenkinsci.plugins.workflow.actions.LabelAction;
import org.jenkinsci.plugins.workflow.cps.nodes.StepAtomNode;
import org.jenkinsci.plugins.workflow.cps.nodes.StepEndNode;
import org.jenkinsci.plugins.workflow.cps.nodes.StepStartNode;
import org.jenkinsci.plugins.workflow.graph.AtomNode;
import org.jenkinsci.plugins.workflow.graph.FlowNode;
import org.jenkinsci.plugins.workflow.support.steps.ExecutorStep;

import javax.annotation.Nonnull;
import javax.annotation.Nullable;
import javax.annotation.concurrent.Immutable;
import javax.inject.Inject;
import java.util.ArrayList;
import java.util.Collection;
import java.util.Collections;
import java.util.List;
import java.util.Objects;
import java.util.concurrent.ConcurrentHashMap;
import java.util.concurrent.ConcurrentMap;
import java.util.logging.Level;
import java.util.logging.Logger;
import java.util.stream.Collectors;

import static com.google.common.base.Verify.verify;

@Extension
public class OtelTraceService {
    private static Logger LOGGER = Logger.getLogger(OtelTraceService.class.getName());

    private transient ConcurrentMap<RunIdentifier, RunSpans> spansByRun;

    private transient ConcurrentMap<RunIdentifier, FreestyleRunSpans> freestyleSpansByRun;

    private Tracer tracer;

    private Tracer noOpTracer;

    public OtelTraceService() {
        initialize();
    }

    protected Object readResolve() {
        initialize();
        return this;
    }

    private void initialize() {
        spansByRun = new ConcurrentHashMap();
        freestyleSpansByRun = new ConcurrentHashMap();
    }

    @Nonnull
    public Span getSpan(@Nonnull Run run) {
        return getSpan(run, true);
    }

    @Nonnull
    public Span getSpan(@Nonnull Run run, boolean verifyIfRemainingSteps) {
        RunIdentifier runIdentifier = RunIdentifier.fromRun(run);
        RunSpans runSpans = spansByRun.computeIfAbsent(runIdentifier, runIdentifier1 -> new RunSpans()); // absent when Jenkins restarts during build

        if (verifyIfRemainingSteps) {
            verify(runSpans.pipelineStepSpansByFlowNodeId.isEmpty(), run.getFullDisplayName() + " - Can't access run phase span while there are remaining pipeline step spans: " + runSpans);
        }
        LOGGER.log(Level.FINEST, () -> "getSpan(" + run.getFullDisplayName() + ") - " + runSpans);
        final Span span = Iterables.getLast(runSpans.runPhasesSpans, null);
        if (span == null) {
            LOGGER.log(Level.FINE, () -> "No span found for run " + run.getFullDisplayName() + ", Jenkins server may have restarted");
            return noOpTracer.spanBuilder("noop-recovery-run-span-for-" + run.getFullDisplayName()).startSpan();
        }
        return span;
    }

    @Nonnull
    public Span getSpan(@Nonnull Run run, FlowNode flowNode) {

        RunIdentifier runIdentifier = OtelTraceService.RunIdentifier.fromRun(run);
        RunSpans runSpans = spansByRun.computeIfAbsent(runIdentifier, runIdentifier1 -> new RunSpans()); // absent when Jenkins restarts during build
        LOGGER.log(Level.FINEST, () -> "getSpan(" + run.getFullDisplayName() + ", FlowNode[name" + flowNode.getDisplayName() + ", function:" + flowNode.getDisplayFunctionName() + ", id=" + flowNode.getId() + "]) -  " + runSpans);
        LOGGER.log(Level.FINEST, () -> "parentFlowNodes: " + flowNode.getParents().stream().map(node -> node.getDisplayName() + ", id: " + node.getId()).collect(Collectors.toList()));

        Iterable<FlowNode> ancestors = getAncestors(flowNode);

        for (FlowNode ancestor : ancestors) {
            final Collection<PipelineSpanContext> pipelineSpanContexts = runSpans.pipelineStepSpansByFlowNodeId.get(ancestor.getId());
            PipelineSpanContext pipelineSpanContext = Iterables.getLast(pipelineSpanContexts, null);
            if (pipelineSpanContext != null) {
                return pipelineSpanContext.getSpan();
            }
        }
        final Span span = Iterables.getLast(runSpans.runPhasesSpans, null);
        if (span == null) {
            LOGGER.log(Level.FINE, () -> "No span found for run " + run.getFullDisplayName() + ", Jenkins server may have restarted");
            return noOpTracer.spanBuilder("noop-recovery-run-span-for-" + run.getFullDisplayName()).startSpan();
        }
        LOGGER.log(Level.FINEST, () -> "getSpan(): " + span.getSpanContext().getSpanId());
        return span;
    }

    @Nonnull
    public Span getSpan(@Nonnull AbstractBuild build, @Nonnull BuildStep buildStep) {

        RunIdentifier runIdentifier = OtelTraceService.RunIdentifier.fromBuild(build);
        FreestyleRunSpans freestyleRunSpans = freestyleSpansByRun.computeIfAbsent(runIdentifier, runIdentifier1 -> new FreestyleRunSpans()); // absent when Jenkins restarts during build
        LOGGER.log(Level.FINEST, () -> "getSpan(" + build.getFullDisplayName() + ", BuildStep[name" + buildStep.getClass().getSimpleName() + ") -  " + freestyleRunSpans);

        final Span span = Iterables.getLast(freestyleRunSpans.runPhasesSpans, null);
        if (span == null) {
            LOGGER.log(Level.FINE, () -> "No span found for run " + build.getFullDisplayName() + ", Jenkins server may have restarted");
            return noOpTracer.spanBuilder("noop-recovery-run-span-for-" + build.getFullDisplayName()).startSpan();
        }
        LOGGER.log(Level.FINEST, () -> "span: " + span.getSpanContext().getSpanId());
        return span;
    }

<<<<<<< HEAD
    @Nullable
    public String findStageParent(@Nonnull StepAtomNode flowNode) {
        // TODO optimise lazy loading the list of ancestors just loading until w have found a span
        Iterable<FlowNode> ancestors = getAncestors(flowNode);
        for (FlowNode ancestor : ancestors) {
            LabelAction labelAction = ancestor.getAction(LabelAction.class);
            if (labelAction != null && ancestor instanceof StepStartNode) {
                return labelAction.getDisplayName();
            }
        }
        return null;
    }

=======
    /**
     * Return the chain of enclosing flowNodes including the given flow node. If the given flow node is a step end node,
     * the associated step start node is also added.
     *
     * Example
     * <pre>
     * test-pipeline-with-parallel-step8
     *    |
     *    |- Phase: Start
     *    |
     *    |- Phase: Run
     *    |   |
     *    |   |- Agent, function: node, name: agent, node.id: 3
     *    |       |
     *    |       |- Agent Allocation, function: node, name: agent.allocate, node.id: 3
     *    |       |
     *    |       |- Stage: ze-parallel-stage, function: stage, name: ze-parallel-stage, node.id: 6
     *    |           |
     *    |           |- Parallel branch: parallelBranch1, function: parallel, name: parallelBranch1, node.id: 10
     *    |           |   |
     *    |           |   |- shell-1, function: sh, name: Shell Script, node.id: 14
     *    |           |
     *    |           |- Parallel branch: parallelBranch2, function: parallel, name: parallelBranch2, node.id: 11
     *    |           |   |
     *    |           |   |- shell-2, function: sh, name: Shell Script, node.id: 16
     *    |           |
     *    |           |- Parallel branch: parallelBranch3, function: parallel, name: parallelBranch3, node.id: 12
     *    |               |
     *    |               |- shell-3, function: sh, name: Shell Script, node.id: 18
     *    |
     *    |- Phase: Finalise
     * </pre>
     *
     * {@code getAncestors("shell-3/node.id: 18")} will return {@code [
     *    "shell-3/node.id: 18",
     *    "Parallel branch: parallelBranch3/node.id: 12",
     *    "Stage: ze-parallel-stage, node.id: 6",
     *    "node / node.id: 3",
     *    "Start of Pipeline / node.id: 2" // not visualized above
     *    ]}
     * TODO optimize lazing loading the enclosing blocks using {@link org.jenkinsci.plugins.workflow.graph.GraphLookupView#findEnclosingBlockStart(org.jenkinsci.plugins.workflow.graph.FlowNode)}
     * @param flowNode
     * @return list of enclosing flow nodes starting with the passed flow nodes
     */
>>>>>>> 6974d002
    @Nonnull
    private Iterable<FlowNode> getAncestors(@Nonnull final FlowNode flowNode) {
        // troubleshoot https://github.com/jenkinsci/opentelemetry-plugin/issues/197
        LOGGER.log(Level.FINEST, () -> "> getAncestorsV2([" + flowNode.getClass().getSimpleName() + ", " + flowNode.getId() + ", '" + flowNode.getDisplayFunctionName() + "'])");
        List<FlowNode> ancestors = new ArrayList<>();
        FlowNode startNode;
        if (flowNode instanceof StepEndNode) {
            startNode = ((StepEndNode) flowNode).getStartNode();
        } else {
            startNode = flowNode;
        }
        ancestors.add(startNode);
        ancestors.addAll(startNode.getEnclosingBlocks());
        // troubleshoot https://github.com/jenkinsci/opentelemetry-plugin/issues/197
        LOGGER.log(Level.FINEST, () -> "< getAncestorsV2([" +  flowNode.getClass().getSimpleName() + ", " + flowNode.getId() + ", '" + flowNode.getDisplayFunctionName() + "']): " + ancestors.stream().map(fn -> "[" + fn.getId() + ", " + fn.getDisplayFunctionName() + "]").collect(Collectors.joining(", ")));
        return ancestors;
    }

    public void removePipelineStepSpan(@Nonnull Run run, @Nonnull FlowNode flowNode, @Nonnull Span span) {
        RunIdentifier runIdentifier = RunIdentifier.fromRun(run);
        RunSpans runSpans = this.spansByRun.computeIfAbsent(runIdentifier, runIdentifier1 -> new RunSpans()); // absent when Jenkins restarts during build

        FlowNode startSpanNode;
        if (flowNode instanceof AtomNode) {
            startSpanNode = flowNode;
        } else if (flowNode instanceof StepEndNode) {
            StepEndNode stepEndNode = (StepEndNode) flowNode;
            startSpanNode = stepEndNode.getStartNode();
        } else if (flowNode instanceof StepStartNode &&
                ((StepStartNode) flowNode).getDescriptor() instanceof ExecutorStep.DescriptorImpl) {
            // remove the "node.allocate" span, it's located on the parent node which is also a StepStartNode of a ExecutorStep.DescriptorImpl
            startSpanNode = Iterables.getFirst(flowNode.getParents(), null);
        } else {
            throw new VerifyException("Can't remove span from node of type" + flowNode.getClass() + " - " + flowNode);
        }
        final Collection<PipelineSpanContext> pipelineSpanContexts = runSpans.pipelineStepSpansByFlowNodeId.get(startSpanNode.getId());
        PipelineSpanContext pipelineSpanContext = Iterables.getLast(pipelineSpanContexts, null);
        if (pipelineSpanContext == null) {
            LOGGER.log(Level.FINE, () -> "Silently ignore removing missing span context for node [id=" + flowNode.getId() + ", function: " + flowNode.getDisplayFunctionName() + "] of run " + run.getFullDisplayName() + ". Jenkins may have restarted");
            return;
        }
        final boolean removed = pipelineSpanContexts.remove(pipelineSpanContext);
        verify(removed == true, "%s - Failure to remove span %s for node %s: %s", run, pipelineSpanContext, startSpanNode, span, runSpans);

    }

    public void removeJobPhaseSpan(@Nonnull Run run, @Nonnull Span span) {
        RunIdentifier runIdentifier = RunIdentifier.fromRun(run);
        RunSpans runSpans = this.spansByRun.computeIfAbsent(runIdentifier, runIdentifier1 -> new RunSpans()); // absent when Jenkins restarts during build

        verify(runSpans.pipelineStepSpansByFlowNodeId.isEmpty(), "%s - Try to remove span associated with a run phase even though there are remain spans associated with flow nodes: %s", run, runSpans);

        Span lastSpan = Iterables.getLast(runSpans.runPhasesSpans, null);
        if (lastSpan == null) {
            LOGGER.log(Level.FINE, () -> "No span found for run " + run.getFullDisplayName() + ", Jenkins server may have restarted");
            return;
        }

        if (Objects.equals(span, lastSpan)) {
            boolean removed = runSpans.runPhasesSpans.remove(span);
            verify(removed, run.getFullDisplayName() + "Failure to remove span from runPhasesSpans: " + span);
            return;
        }

        throw new VerifyException(run.getFullDisplayName() + " - Failure to remove span " + span + " - " + runSpans);
    }

    public void removeBuildStepSpan(@Nonnull AbstractBuild build, @Nonnull BuildStep buildStep, @Nonnull Span span) {
        RunIdentifier runIdentifier = RunIdentifier.fromBuild(build);
        FreestyleRunSpans freestyleRunSpans = this.freestyleSpansByRun.computeIfAbsent(runIdentifier, runIdentifier1 -> new FreestyleRunSpans()); // absent when Jenkins restarts during build

        Span lastSpan = Iterables.getLast(freestyleRunSpans.runPhasesSpans, null);
        if (lastSpan == null) {
            LOGGER.log(Level.FINE, () -> "No span found for run " + build.getFullDisplayName() + ", Jenkins server may have restarted");
            return;
        }

        if (Objects.equals(span, lastSpan)) {
            boolean removed = freestyleRunSpans.runPhasesSpans.remove(span);
            verify(removed, build.getFullDisplayName() + "Failure to remove span from runPhasesSpans: " + span);
            return;
        }

        throw new VerifyException(build.getFullDisplayName() + " - Failure to remove span " + span + " - " + freestyleRunSpans);
    }

    public void purgeRun(@Nonnull Run run) {
        RunIdentifier runIdentifier = RunIdentifier.fromRun(run);
        RunSpans runSpans = this.spansByRun.remove(runIdentifier);
        if (runSpans == null) {
            return;
        }

        if (!runSpans.runPhasesSpans.isEmpty() || !runSpans.pipelineStepSpansByFlowNodeId.isEmpty()) {
            throw new VerifyException(run.getFullDisplayName() + " - Some spans have not been ended and removed: " + runSpans);
        }
    }

    public void putSpan(@Nonnull AbstractBuild build, @Nonnull Span span) {
        RunIdentifier runIdentifier = RunIdentifier.fromBuild(build);
        FreestyleRunSpans runSpans = freestyleSpansByRun.computeIfAbsent(runIdentifier, runIdentifier1 -> new FreestyleRunSpans());
        runSpans.runPhasesSpans.add(span);

        LOGGER.log(Level.FINEST, () -> "putSpan(" + build.getFullDisplayName() + "," + span + ") - new stack: " + runSpans);
    }

    public void putSpan(@Nonnull Run run, @Nonnull Span span) {
        RunIdentifier runIdentifier = RunIdentifier.fromRun(run);
        RunSpans runSpans = spansByRun.computeIfAbsent(runIdentifier, runIdentifier1 -> new RunSpans());
        runSpans.runPhasesSpans.add(span);

        LOGGER.log(Level.FINEST, () -> "putSpan(" + run.getFullDisplayName() + "," + span + ") - new stack: " + runSpans);
    }

    public void putSpan(@Nonnull Run run, @Nonnull Span span, @Nonnull FlowNode flowNode) {
        RunIdentifier runIdentifier = RunIdentifier.fromRun(run);
        RunSpans runSpans = spansByRun.computeIfAbsent(runIdentifier, runIdentifier1 -> new RunSpans());
        runSpans.pipelineStepSpansByFlowNodeId.put(flowNode.getId(), new PipelineSpanContext(span, flowNode));

        LOGGER.log(Level.FINEST, () -> "putSpan(" + run.getFullDisplayName() + "," + " FlowNode[name: " + flowNode.getDisplayName() + ", function: " + flowNode.getDisplayFunctionName() + ", id: " + flowNode.getId() + "], Span[id: " + span.getSpanContext().getSpanId() + "]" + ") -  " + runSpans);
    }

    @Inject
    public void setJenkinsOtelPlugin(@Nonnull OpenTelemetrySdkProvider openTelemetrySdkProvider) {
        this.tracer = openTelemetrySdkProvider.getTracer();
        this.noOpTracer = TracerProvider.noop().get("jenkins");
    }

    /**
     * @return If no span has been found (ie Jenkins restart), then the scope of a NoOp span is returned
     */
    @Nonnull
    @MustBeClosed
    public Scope setupContext(@Nonnull Run run) {
        Span span = getSpan(run);
        Scope scope = span.makeCurrent();
        Context.current().with(RunContextKey.KEY, run);
        return scope;
    }

    public Tracer getTracer() {
        return tracer;
    }


    @Immutable
    public static class RunSpans {
        final Multimap<String, PipelineSpanContext> pipelineStepSpansByFlowNodeId = ArrayListMultimap.create();
        final List<Span> runPhasesSpans = new ArrayList<>();

        @Override
        public String toString() {
            // clone the Multimap to prevent a ConcurrentModificationException
            // see https://github.com/jenkinsci/opentelemetry-plugin/issues/129
            return "RunSpans{" +
                    "runPhasesSpans=" + Collections.unmodifiableList(runPhasesSpans) +
                    ", pipelineStepSpansByFlowNodeId=" + ArrayListMultimap.create(pipelineStepSpansByFlowNodeId) +
                    '}';
        }
    }

    @Immutable
    public static class FreestyleRunSpans {
        final Multimap<String, FreestyleSpanContext> buildStepSpans = ArrayListMultimap.create();
        final List<Span> runPhasesSpans = new ArrayList<>();

        @Override
        public String toString() {
            // clone the Multimap to prevent a ConcurrentModificationException
            // see https://github.com/jenkinsci/opentelemetry-plugin/issues/129
            return "FreestyleRunSpans{" +
                "runPhasesSpans=" + Collections.unmodifiableList(runPhasesSpans) +
                ", buildStepSpans=" + ArrayListMultimap.create(buildStepSpans) +
                '}';
        }
    }

    public static class FreestyleSpanContext {
        final transient Span span;
        final String flowNodeId;

        public FreestyleSpanContext(@Nonnull Span span, @Nonnull BuildStep buildStep) {
            this.span = span;
            this.flowNodeId = buildStep.getClass().getSimpleName();
        }

        /**
         * FIXME handle cases where the data structure has been deserialized and {@link Span} is null.
         */
        @Nonnull
        public Span getSpan() {
            return span;
        }

        @Override
        public String toString() {
            return "FreestyleSpanContext{" +
                "span=" + span +
                ", flowNodeId=" + flowNodeId +
                '}';
        }

        @Override
        public boolean equals(Object o) {
            if (this == o) return true;
            if (o == null || getClass() != o.getClass()) return false;
            FreestyleSpanContext that = (FreestyleSpanContext) o;
            return Objects.equals(this.span.getSpanContext().getSpanId(), that.span.getSpanContext().getSpanId()) && flowNodeId.equals(that.flowNodeId);
        }

        @Override
        public int hashCode() {
            return Objects.hash(span.getSpanContext().getSpanId(), flowNodeId);
        }
    }

    public static class PipelineSpanContext {
        final transient Span span;
        final String flowNodeId;
        final List<String> parentFlowNodeIds;

        public PipelineSpanContext(@Nonnull Span span, @Nonnull FlowNode flowNode) {
            this.span = span;
            this.flowNodeId = flowNode.getId();
            List<FlowNode> parents = flowNode.getParents();
            this.parentFlowNodeIds = new ArrayList<>(parents.size() + 1);
            this.parentFlowNodeIds.add(flowNode.getId());
            this.parentFlowNodeIds.addAll(parents.stream().map(FlowNode::getId).collect(Collectors.toList()));
        }

        /**
         * Return the stack of the parent {@link FlowNode} of this {@link Span}.
         * The first id of the list is the {@link FlowNode} on which the {@link Span} has been created, the last item of the list if the oldest parent.
         *
         * @see FlowNode#getParents()
         */
        @Nonnull
        public List<String> getParentFlowNodeIds() {
            return parentFlowNodeIds;
        }

        /**
         * FIXME handle cases where the data structure has been deserialized and {@link Span} is null.
         */
        @Nonnull
        public Span getSpan() {
            return span;
        }

        @Override
        public String toString() {
            return "PipelineSpanContext{" +
                    "span=" + span +
                    "flowNodeId=" + flowNodeId +
                    ", parentIds=" + parentFlowNodeIds +
                    '}';
        }

        @Override
        public boolean equals(Object o) {
            if (this == o) return true;
            if (o == null || getClass() != o.getClass()) return false;
            PipelineSpanContext that = (PipelineSpanContext) o;
            return Objects.equals(this.span.getSpanContext().getSpanId(), that.span.getSpanContext().getSpanId()) && flowNodeId.equals(that.flowNodeId);
        }

        @Override
        public int hashCode() {
            return Objects.hash(span.getSpanContext().getSpanId(), flowNodeId);
        }
    }

    @Immutable
    public static class RunIdentifier implements Comparable<RunIdentifier> {
        final String jobName;
        final int runNumber;

        static RunIdentifier fromRun(@Nonnull Run run) {
            try {
                return new RunIdentifier(run.getParent().getFullName(), run.getNumber());
            } catch (StackOverflowError e) {
                // TODO remove when https://github.com/jenkinsci/opentelemetry-plugin/issues/87 is fixed
                try {
                    final String jobName = run.getParent().getName();
                    LOGGER.log(Level.WARNING, "Issue #87: StackOverflowError getting job name for " + jobName + "#" + run.getNumber());
                    return new RunIdentifier("#StackOverflowError#_" + jobName, run.getNumber());
                } catch (StackOverflowError e2) {
                    LOGGER.log(Level.WARNING, "Issue #87: StackOverflowError getting job name for unknown job #" + run.getNumber());
                    return new RunIdentifier("#StackOverflowError#", run.getNumber());
                }
            }
        }

        static RunIdentifier fromBuild(@Nonnull AbstractBuild build) {
            try {
                return new RunIdentifier(build.getParent().getFullName(), build.getNumber());
            } catch (StackOverflowError e) {
                // TODO remove when https://github.com/jenkinsci/opentelemetry-plugin/issues/87 is fixed
                try {
                    final String jobName = build.getParent().getName();
                    LOGGER.log(Level.WARNING, "Issue #87: StackOverflowError getting job name for " + jobName + "#" + build.getNumber());
                    return new RunIdentifier("#StackOverflowError#_" + jobName, build.getNumber());
                } catch (StackOverflowError e2) {
                    LOGGER.log(Level.WARNING, "Issue #87: StackOverflowError getting job name for unknown job #" + build.getNumber());
                    return new RunIdentifier("#StackOverflowError#", build.getNumber());
                }
            }
        }

        public RunIdentifier(@Nonnull String jobName, @Nonnull int runNumber) {
            this.jobName = jobName;
            this.runNumber = runNumber;
        }

        @Override
        public boolean equals(Object o) {
            if (this == o) return true;
            if (o == null || getClass() != o.getClass()) return false;
            RunIdentifier that = (RunIdentifier) o;
            return runNumber == that.runNumber && jobName.equals(that.jobName);
        }

        @Override
        public int hashCode() {
            return Objects.hash(jobName, runNumber);
        }

        @Override
        public String toString() {
            return "RunIdentifier{" +
                    "jobName='" + jobName + '\'' +
                    ", runNumber=" + runNumber +
                    '}';
        }

        public String getJobName() {
            return jobName;
        }

        public int getRunNumber() {
            return runNumber;
        }

        @Override
        public int compareTo(RunIdentifier o) {
            return ComparisonChain.start().compare(this.jobName, o.jobName).compare(this.runNumber, o.runNumber).result();
        }
    }
}<|MERGE_RESOLUTION|>--- conflicted
+++ resolved
@@ -137,7 +137,6 @@
         return span;
     }
 
-<<<<<<< HEAD
     @Nullable
     public String findStageParent(@Nonnull StepAtomNode flowNode) {
         // TODO optimise lazy loading the list of ancestors just loading until w have found a span
@@ -151,7 +150,6 @@
         return null;
     }
 
-=======
     /**
      * Return the chain of enclosing flowNodes including the given flow node. If the given flow node is a step end node,
      * the associated step start node is also added.
@@ -196,7 +194,6 @@
      * @param flowNode
      * @return list of enclosing flow nodes starting with the passed flow nodes
      */
->>>>>>> 6974d002
     @Nonnull
     private Iterable<FlowNode> getAncestors(@Nonnull final FlowNode flowNode) {
         // troubleshoot https://github.com/jenkinsci/opentelemetry-plugin/issues/197
