/*
 * Copyright The Original Author or Authors
 * SPDX-License-Identifier: Apache-2.0
 */

package io.jenkins.plugins.opentelemetry.job;

import static com.google.common.base.Verify.verifyNotNull;
import static java.util.Arrays.asList;
import static java.util.Collections.unmodifiableList;

import com.google.common.annotations.VisibleForTesting;
import com.google.common.base.Preconditions;
import com.google.errorprone.annotations.MustBeClosed;
import edu.umd.cs.findbugs.annotations.NonNull;
import edu.umd.cs.findbugs.annotations.Nullable;
import hudson.Extension;
import hudson.ExtensionList;
import hudson.model.AbstractBuild;
import hudson.model.Cause;
import hudson.model.Node;
import hudson.model.ParameterValue;
import hudson.model.ParametersAction;
import hudson.model.Result;
import hudson.model.Run;
import hudson.model.TaskListener;
import hudson.model.User;
import io.jenkins.plugins.opentelemetry.OtelUtils;
import io.jenkins.plugins.opentelemetry.api.OpenTelemetryLifecycleListener;
import io.jenkins.plugins.opentelemetry.job.cause.CauseHandler;
import io.jenkins.plugins.opentelemetry.job.opentelemetry.OtelContextAwareAbstractRunListener;
import io.jenkins.plugins.opentelemetry.job.runhandler.RunHandler;
import io.jenkins.plugins.opentelemetry.opentelemetry.SemconvStability;
import io.jenkins.plugins.opentelemetry.queue.RemoteSpanAction;
import io.jenkins.plugins.opentelemetry.semconv.CicdMetrics;
import io.jenkins.plugins.opentelemetry.semconv.ConfigurationKey;
import io.jenkins.plugins.opentelemetry.semconv.ExtendedJenkinsAttributes;
import io.jenkins.plugins.opentelemetry.semconv.JenkinsMetrics;
import io.opentelemetry.api.OpenTelemetry;
import io.opentelemetry.api.common.Attributes;
import io.opentelemetry.api.incubator.metrics.ExtendedDoubleHistogramBuilder;
import io.opentelemetry.api.metrics.DoubleHistogram;
import io.opentelemetry.api.metrics.DoubleHistogramBuilder;
import io.opentelemetry.api.metrics.LongCounter;
import io.opentelemetry.api.metrics.LongUpDownCounter;
import io.opentelemetry.api.metrics.Meter;
import io.opentelemetry.api.trace.Span;
import io.opentelemetry.api.trace.SpanBuilder;
import io.opentelemetry.api.trace.SpanContext;
import io.opentelemetry.api.trace.SpanKind;
import io.opentelemetry.api.trace.StatusCode;
import io.opentelemetry.api.trace.TraceFlags;
import io.opentelemetry.api.trace.TraceState;
import io.opentelemetry.api.trace.TraceStateBuilder;
import io.opentelemetry.api.trace.propagation.W3CTraceContextPropagator;
import io.opentelemetry.context.Context;
import io.opentelemetry.context.Scope;
import io.opentelemetry.context.propagation.TextMapGetter;
import io.opentelemetry.sdk.autoconfigure.spi.ConfigProperties;
import io.opentelemetry.semconv.ErrorAttributes;
import io.opentelemetry.semconv.ExceptionAttributes;
<<<<<<< HEAD
import io.opentelemetry.semconv.incubating.CicdIncubatingAttributes;
import jenkins.YesNoMaybe;
import jenkins.model.Jenkins;
import org.jenkinsci.plugins.workflow.job.WorkflowRun;
import org.jenkinsci.plugins.workflow.support.steps.build.BuildUpstreamCause;

import javax.annotation.PostConstruct;
=======
>>>>>>> bf47889f
import java.util.ArrayList;
import java.util.Collections;
import java.util.List;
import java.util.Map;
import java.util.NoSuchElementException;
import java.util.Objects;
import java.util.Optional;
import java.util.Set;
import java.util.concurrent.TimeUnit;
import java.util.concurrent.atomic.AtomicInteger;
import java.util.function.Supplier;
import java.util.logging.Level;
import java.util.logging.Logger;
import java.util.regex.Pattern;
import java.util.regex.PatternSyntaxException;
import java.util.stream.Collectors;
<<<<<<< HEAD

import static com.google.common.base.Verify.verifyNotNull;
=======
import javax.annotation.PostConstruct;
import jenkins.YesNoMaybe;
import jenkins.model.Jenkins;
import org.jenkinsci.plugins.workflow.job.WorkflowRun;
import org.jenkinsci.plugins.workflow.support.steps.build.BuildUpstreamCause;
>>>>>>> bf47889f

/**
 * TODO support reconfiguration. allow and deny lists are NOT reconfigurable at runtime for the moment.
 */
@Extension(dynamicLoadable = YesNoMaybe.YES, optional = true)
<<<<<<< HEAD
public class MonitoringRunListener extends OtelContextAwareAbstractRunListener implements OpenTelemetryLifecycleListener {
    static final String PIPELINE_NAME_OTHER = "#other#";
=======
public class MonitoringRunListener extends OtelContextAwareAbstractRunListener
        implements OpenTelemetryLifecycleListener {
>>>>>>> bf47889f

    static final Pattern MATCH_ANYTHING = Pattern.compile(".*");
    static final Pattern MATCH_NOTHING = Pattern.compile("$^");

    // TODO support configurability of these histogram buckets. Note that the conversion from a string to a list of
    //  doubles will require boilerplate so we are interested in getting user feedback before implementing this.
    static final List<Double> DURATION_SECONDS_BUCKETS =
<<<<<<< HEAD
        List.of(1D, 2D, 4D, 8D, 16D, 32D, 64D, 128D, 256D, 512D, 1024D, 2048D, 4096D, 8192D);
=======
            unmodifiableList(asList(1D, 2D, 4D, 8D, 16D, 32D, 64D, 128D, 256D, 512D, 1024D, 2048D, 4096D, 8192D));
>>>>>>> bf47889f

    protected static final Logger LOGGER = Logger.getLogger(MonitoringRunListener.class.getName());

    /**
     * @deprecated use {@link #cicdPipelineRunActiveCounter}
     */
    @Deprecated
    private AtomicInteger activeRunGauge;
    /**
     * @deprecated use {@link #cicdPipelineRunDurationHistogram}
     */
    @Deprecated
    private DoubleHistogram runDurationHistogram;
    /**
     * @deprecated use {@link #cicdPipelineRunDurationHistogram}
     */
    @Deprecated
    private LongCounter runLaunchedCounter;
    /**
     * @deprecated use {@link #cicdPipelineRunDurationHistogram}
     */
    @Deprecated
    private LongCounter runStartedCounter;
    /**
     * @deprecated use {@link #cicdPipelineRunDurationHistogram}
     */
    @Deprecated
    private LongCounter runCompletedCounter;
    /**
     * @deprecated use {@link #cicdPipelineRunDurationHistogram}
     */
    @Deprecated
    private LongCounter runAbortedCounter;
    /**
     * @deprecated use {@link #cicdPipelineRunDurationHistogram}
     */
    @Deprecated
    private LongCounter runSuccessCounter;
    /**
     * @deprecated use {@link #cicdPipelineRunDurationHistogram}
     */
    @Deprecated
    private LongCounter runFailedCounter;

    private List<CauseHandler> causeHandlers;
    private List<RunHandler> runHandlers;

    @VisibleForTesting
    Pattern runDurationHistogramAllowList;

    @VisibleForTesting
    Pattern runDurationHistogramDenyList;

    private DoubleHistogram cicdPipelineRunDurationHistogram;
    private LongUpDownCounter cicdPipelineRunActiveCounter;
    private LongCounter cicdPipelineRunErrorsCounter;
    private LongCounter cicdSystemErrorsCounter;

    @PostConstruct
    public void postConstruct() {
        LOGGER.log(Level.FINE, () -> "Start monitoring Jenkins build executions...");
        Meter meter = getMeter();
        ConfigProperties configProperties = getConfigProperties();
        SemconvStability semconvStability = new SemconvStability();
        semconvStability.afterConfiguration(configProperties);
        Meter newSemConventionsMeter = semconvStability.emitStableCicdSemconv() ? meter : OpenTelemetry.noop().getMeter("jenkins.opentelemetry");

        // CAUSE HANDLERS
        List<CauseHandler> causeHandlers = new ArrayList<>(ExtensionList.lookup(CauseHandler.class));
        causeHandlers.forEach(causeHandler -> causeHandler.configure(configProperties));
        Collections.sort(causeHandlers);
        this.causeHandlers = causeHandlers;

        // RUN HANDLERS
        List<RunHandler> runHandlers = new ArrayList<>(ExtensionList.lookup(RunHandler.class));
        runHandlers.forEach(runHandler -> runHandler.configure(configProperties));
        Collections.sort(runHandlers);
        this.runHandlers = runHandlers;

        // METRICS
<<<<<<< HEAD
        runDurationHistogramAllowList = MATCH_ANYTHING; // allow all
        runDurationHistogramDenyList = MATCH_NOTHING; // deny nothing

        cicdPipelineRunDurationHistogram = CicdMetrics.newCiCdPipelineRunDurationHistogram(newSemConventionsMeter);
        cicdPipelineRunActiveCounter = CicdMetrics.newCiCdPipelineRunActiveCounter(newSemConventionsMeter);
        cicdPipelineRunErrorsCounter = CicdMetrics.newCiCdPipelineRunErrorsCounter(newSemConventionsMeter);
        // TODO when to qualify a build failure as a cicd system error?
        cicdSystemErrorsCounter = CicdMetrics.newCiCdSystemErrorsCounter(newSemConventionsMeter);

        createOldSemanticConventionsMeasurements(semconvStability, meter);
    }

    private void createOldSemanticConventionsMeasurements(SemconvStability semconvStability, Meter meter) {
        Meter oldSemConventionsMeter = semconvStability.emitOldCicdSemconv() ? meter : OpenTelemetry.noop().getMeter("jenkins.opentelemetry");

        activeRunGauge = new AtomicInteger();

        DoubleHistogramBuilder runDurationHistogramBuilder = oldSemConventionsMeter.histogramBuilder(JenkinsMetrics.CI_PIPELINE_RUN_DURATION)
            .setUnit("s")
            .setExplicitBucketBoundariesAdvice(DURATION_SECONDS_BUCKETS);
        if (runDurationHistogramBuilder instanceof ExtendedDoubleHistogramBuilder extendedBuilder) {
            extendedBuilder.setAttributesAdvice(List.of(
                ExtendedJenkinsAttributes.CI_PIPELINE_ID,
                ExtendedJenkinsAttributes.CI_PIPELINE_RUN_RESULT
            ));
        }
        runDurationHistogram = runDurationHistogramBuilder.build();
        oldSemConventionsMeter.gaugeBuilder(JenkinsMetrics.CI_PIPELINE_RUN_ACTIVE)
            .ofLongs()
            .setDescription("Gauge of active jobs")
            .setUnit("{jobs}")
            .buildWithCallback(valueObserver -> valueObserver.record(this.activeRunGauge.get()));
        runLaunchedCounter =
            oldSemConventionsMeter.counterBuilder(JenkinsMetrics.CI_PIPELINE_RUN_LAUNCHED)
                .setDescription("Job launched")
                .setUnit("{jobs}")
                .build();
        runStartedCounter =
            oldSemConventionsMeter.counterBuilder(JenkinsMetrics.CI_PIPELINE_RUN_STARTED)
                .setDescription("Job started")
                .setUnit("{jobs}")
                .build();
        runSuccessCounter =
            oldSemConventionsMeter.counterBuilder(JenkinsMetrics.CI_PIPELINE_RUN_SUCCESS)
                .setDescription("Job succeed")
                .setUnit("{jobs}")
                .build();
        runFailedCounter =
            oldSemConventionsMeter.counterBuilder(JenkinsMetrics.CI_PIPELINE_RUN_FAILED)
                .setDescription("Job failed")
                .setUnit("{jobs}")
                .build();
        runAbortedCounter =
            oldSemConventionsMeter.counterBuilder(JenkinsMetrics.CI_PIPELINE_RUN_ABORTED)
                .setDescription("Job aborted")
                .setUnit("{jobs}")
                .build();
        runCompletedCounter =
            oldSemConventionsMeter.counterBuilder(JenkinsMetrics.CI_PIPELINE_RUN_COMPLETED)
=======
        activeRunGauge = new AtomicInteger();

        runDurationHistogram = meter.histogramBuilder(JenkinsMetrics.CI_PIPELINE_RUN_DURATION)
                .setUnit("s")
                .setExplicitBucketBoundariesAdvice(DURATION_SECONDS_BUCKETS)
                .build();
        runDurationHistogramAllowList = MATCH_ANYTHING; // allow all
        runDurationHistogramDenyList = MATCH_NOTHING; // deny nothing

        meter.gaugeBuilder(JenkinsMetrics.CI_PIPELINE_RUN_ACTIVE)
                .ofLongs()
                .setDescription("Gauge of active jobs")
                .setUnit("{jobs}")
                .buildWithCallback(valueObserver -> valueObserver.record(this.activeRunGauge.get()));
        runLaunchedCounter = meter.counterBuilder(JenkinsMetrics.CI_PIPELINE_RUN_LAUNCHED)
                .setDescription("Job launched")
                .setUnit("{jobs}")
                .build();
        runStartedCounter = meter.counterBuilder(JenkinsMetrics.CI_PIPELINE_RUN_STARTED)
                .setDescription("Job started")
                .setUnit("{jobs}")
                .build();
        runSuccessCounter = meter.counterBuilder(JenkinsMetrics.CI_PIPELINE_RUN_SUCCESS)
                .setDescription("Job succeed")
                .setUnit("{jobs}")
                .build();
        runFailedCounter = meter.counterBuilder(JenkinsMetrics.CI_PIPELINE_RUN_FAILED)
                .setDescription("Job failed")
                .setUnit("{jobs}")
                .build();
        runAbortedCounter = meter.counterBuilder(JenkinsMetrics.CI_PIPELINE_RUN_ABORTED)
                .setDescription("Job aborted")
                .setUnit("{jobs}")
                .build();
        runCompletedCounter = meter.counterBuilder(JenkinsMetrics.CI_PIPELINE_RUN_COMPLETED)
>>>>>>> bf47889f
                .setDescription("Job completed")
                .setUnit("{jobs}")
                .build();
    }

    @Override
    public void afterConfiguration(ConfigProperties configProperties) {
        Pattern newRunDurationHistogramAllowList;
        Pattern newRunDurationHistogramDenyList;
        try {
            newRunDurationHistogramAllowList = Optional.ofNullable(configProperties.getString(
                            ConfigurationKey.OTEL_INSTRUMENTATION_JENKINS_RUN_DURATION_ALLOW_LIST.asProperty()))
                    .map(Pattern::compile)
                    .orElse(MATCH_NOTHING);
        } catch (PatternSyntaxException e) {
            throw new IllegalArgumentException(
                    "Invalid regex for '"
                            + ConfigurationKey.OTEL_INSTRUMENTATION_JENKINS_RUN_DURATION_ALLOW_LIST.asProperty() + "'",
                    e);
        }
        try {
            newRunDurationHistogramDenyList = Optional.ofNullable(configProperties.getString(
                            ConfigurationKey.OTEL_INSTRUMENTATION_JENKINS_RUN_DURATION_DENY_LIST.asProperty()))
                    .map(Pattern::compile)
                    .orElse(MATCH_NOTHING);
        } catch (PatternSyntaxException e) {
            throw new IllegalArgumentException(
                    "Invalid regex for '"
                            + ConfigurationKey.OTEL_INSTRUMENTATION_JENKINS_RUN_DURATION_DENY_LIST.asProperty() + "'",
                    e);
        }
        this.runDurationHistogramAllowList = newRunDurationHistogramAllowList;
        this.runDurationHistogramDenyList = newRunDurationHistogramDenyList;
    }

    @NonNull
    public List<CauseHandler> getCauseHandlers() {
        return Preconditions.checkNotNull(causeHandlers);
    }

    @NonNull
    public CauseHandler getCauseHandler(@NonNull Cause cause) throws NoSuchElementException {
        return getCauseHandlers().stream()
                .filter(ch -> ch.isSupported(cause))
                .findFirst()
                .orElseThrow();
    }

    @Override
    public void _onInitialize(@NonNull Run<?, ?> run) {
        LOGGER.log(Level.FINE, () -> run.getFullDisplayName() + " - onInitialize");

        activeRunGauge.incrementAndGet();
        cicdPipelineRunActiveCounter.add(1, Attributes.of(
            CicdIncubatingAttributes.CICD_PIPELINE_NAME, PIPELINE_NAME_OTHER, // FIXME CARDINALITY PROTECTION
            CicdIncubatingAttributes.CICD_PIPELINE_RUN_STATE, CicdIncubatingAttributes.CicdPipelineRunStateIncubatingValues.PENDING
        ));

<<<<<<< HEAD
        RunHandler runHandler = getRunHandlers().stream().filter(rh -> rh.matches(run)).findFirst()
            .orElseThrow((Supplier<RuntimeException>) () -> new IllegalStateException("No RunHandler found for run " + run.getClass() + " - " + run));
        String pipelineShortName = runHandler.getPipelineShortName(run);
        SpanBuilder rootSpanBuilder = getTracer().spanBuilder(ExtendedJenkinsAttributes.CI_PIPELINE_RUN_ROOT_SPAN_NAME_PREFIX + pipelineShortName);
        runHandler.enrichPipelineRunSpan(run, rootSpanBuilder);
=======
        RunHandler runHandler = getRunHandlers().stream()
                .filter(rh -> rh.canCreateSpanBuilder(run))
                .findFirst()
                .orElseThrow((Supplier<RuntimeException>)
                        () -> new IllegalStateException("No RunHandler found for run " + run.getClass() + " - " + run));
        SpanBuilder rootSpanBuilder = runHandler.createSpanBuilder(run, getTracer());

>>>>>>> bf47889f
        rootSpanBuilder.setSpanKind(SpanKind.SERVER);
        String runUrl = Optional.ofNullable(Jenkins.get().getRootUrl()).orElse("") + run.getUrl();

        // TODO move this to a pluggable span enrichment API with implementations for different observability backends
        rootSpanBuilder.setAttribute(ExtendedJenkinsAttributes.ELASTIC_TRANSACTION_TYPE, "job");

        rootSpanBuilder
<<<<<<< HEAD
            .setAttribute(CicdIncubatingAttributes.CICD_PIPELINE_NAME, pipelineShortName)
            .setAttribute(CicdIncubatingAttributes.CICD_PIPELINE_RUN_URL_FULL, runUrl)
            .setAttribute(CicdIncubatingAttributes.CICD_PIPELINE_RUN_ID, String.valueOf(run.getNumber()))

            .setAttribute(ExtendedJenkinsAttributes.CI_PIPELINE_ID, run.getParent().getFullName())
            .setAttribute(ExtendedJenkinsAttributes.CI_PIPELINE_NAME, run.getParent().getFullDisplayName())
            .setAttribute(ExtendedJenkinsAttributes.CI_PIPELINE_TYPE, OtelUtils.getProjectType(run))

            .setAttribute(ExtendedJenkinsAttributes.CI_PIPELINE_RUN_URL, runUrl)
            .setAttribute(ExtendedJenkinsAttributes.CI_PIPELINE_RUN_NUMBER, (long) run.getNumber())
        ;
=======
                .setAttribute(
                        ExtendedJenkinsAttributes.CI_PIPELINE_ID,
                        run.getParent().getFullName())
                .setAttribute(
                        ExtendedJenkinsAttributes.CI_PIPELINE_NAME,
                        run.getParent().getFullDisplayName())
                .setAttribute(ExtendedJenkinsAttributes.CI_PIPELINE_RUN_URL, runUrl)
                .setAttribute(ExtendedJenkinsAttributes.CI_PIPELINE_RUN_NUMBER, (long) run.getNumber())
                .setAttribute(ExtendedJenkinsAttributes.CI_PIPELINE_TYPE, OtelUtils.getProjectType(run));
>>>>>>> bf47889f

        // CULPRITS
        Set<User> culpritIds;
        if (run instanceof WorkflowRun) {
            culpritIds = ((WorkflowRun) run).getCulprits();
        } else if (run instanceof AbstractBuild) {
            culpritIds = ((AbstractBuild<?, ?>) run).getCulprits();
        } else {
            culpritIds = null;
        }
        if (culpritIds != null) {
            rootSpanBuilder.setAttribute(
                    ExtendedJenkinsAttributes.CI_PIPELINE_RUN_COMMITTERS,
                    culpritIds.stream().map(User::getId).collect(Collectors.toList()));
        }

        // PARAMETERS
        ParametersAction parameters = run.getAction(ParametersAction.class);
        if (parameters != null) {
            List<String> parameterNames = new ArrayList<>();
            List<Boolean> parameterIsSensitive = new ArrayList<>();
            // Span Attribute Values can NOT be null
            // https://github.com/open-telemetry/opentelemetry-specification/blob/v1.3.0/specification/common/common.md
            List<String> nonNullParameterValues = new ArrayList<>();

            for (ParameterValue parameter : parameters.getParameters()) {
                parameterNames.add(Objects.toString(parameter.getName(), "#NULL#"));
                parameterIsSensitive.add(parameter.isSensitive());
                if (parameter.isSensitive()) {
                    nonNullParameterValues.add("#REDACTED#");
                } else {
                    nonNullParameterValues.add(Objects.toString(parameter.getValue(), "#NULL#"));
                }
            }
            rootSpanBuilder.setAttribute(ExtendedJenkinsAttributes.CI_PIPELINE_RUN_PARAMETER_NAME, parameterNames);
            rootSpanBuilder.setAttribute(
                    ExtendedJenkinsAttributes.CI_PIPELINE_RUN_PARAMETER_IS_SENSITIVE, parameterIsSensitive);
            rootSpanBuilder.setAttribute(
                    ExtendedJenkinsAttributes.CI_PIPELINE_RUN_PARAMETER_VALUE, nonNullParameterValues);
        }

        // We will use remote context first but may be overridden by local parent context
        Optional.ofNullable(run.getAction(RemoteSpanAction.class))
                .filter(r -> r.getTraceId() != null && r.getSpanId() != null)
                .ifPresent(action -> {
                    TraceStateBuilder traceStateBuilder = TraceState.builder();
                    Map<String, String> traceStateMap = action.getTraceStateMap();
                    traceStateMap.forEach(traceStateBuilder::put);
                    SpanContext spanContext = SpanContext.createFromRemoteParent(
                            action.getTraceId(),
                            action.getSpanId(),
                            TraceFlags.fromByte(action.getTraceFlagsAsByte()),
                            traceStateBuilder.build());
                    Context context = Context.current().with(Span.wrap(spanContext));
                    rootSpanBuilder.setParent(context);
                });

        // CAUSES
        List<String> causesDescriptions = run.getCauses().stream()
                .map(c -> getCauseHandler(c).getStructuredDescription(c))
                .collect(Collectors.toList());
        rootSpanBuilder.setAttribute(ExtendedJenkinsAttributes.CI_PIPELINE_RUN_CAUSE, causesDescriptions);

        Optional<Cause> optCause = run.getCauses().stream().findFirst();
        optCause.ifPresent(cause -> {
            if (cause instanceof Cause.UpstreamCause upstreamCause) {
                Run<?, ?> upstreamRun = upstreamCause.getUpstreamRun();
                if (upstreamRun == null) {
                    // hudson.model.Cause.UpstreamCause.getUpstreamRun() can return null, probably if upstream job or
                    // build has been deleted.
                } else {
                    MonitoringAction monitoringAction = upstreamRun.getAction(MonitoringAction.class);
                    Map<String, String> w3cTraceContext;
                    if (monitoringAction == null) {
                        // unclear why this could happen. Maybe during the installation of the plugin if the plugin is
                        // installed while a parent job triggers a downstream job
                        w3cTraceContext = Collections.emptyMap();
                    } else if (upstreamCause instanceof BuildUpstreamCause) {
                        BuildUpstreamCause buildUpstreamCause = (BuildUpstreamCause) cause;
                        String upstreamNodeId = buildUpstreamCause.getNodeId();
                        w3cTraceContext = monitoringAction.getW3cTraceContext(upstreamNodeId);
                    } else {
<<<<<<< HEAD
                        MonitoringAction monitoringAction = upstreamRun.getAction(MonitoringAction.class);
                        Map<String, String> w3cTraceContext;
                        if (monitoringAction == null) {
                            // unclear why this could happen. Maybe during the installation of the plugin if the plugin is
                            // installed while a parent job triggers a downstream job
                            w3cTraceContext = Collections.emptyMap();
                        } else if (upstreamCause instanceof BuildUpstreamCause buildUpstreamCause) {
                            String upstreamNodeId = buildUpstreamCause.getNodeId();
                            w3cTraceContext = monitoringAction.getW3cTraceContext(upstreamNodeId);
                        } else {
                            w3cTraceContext = monitoringAction.getW3cTraceContext();
                        }
                        Context context = W3CTraceContextPropagator.getInstance().extract(Context.current(), w3cTraceContext, new TextMapGetter<Map<String, String>>() {
                            @Override
                            public Iterable<String> keys(Map<String, String> carrier) {
                                return carrier.keySet();
                            }

                            @Nullable
                            @Override
                            public String get(@Nullable Map<String, String> carrier, String key) {
                                return carrier == null ? null : carrier.get(key);
                            }
                        });
                        rootSpanBuilder.setParent(context);

=======
                        w3cTraceContext = monitoringAction.getW3cTraceContext();
>>>>>>> bf47889f
                    }
                    Context context = W3CTraceContextPropagator.getInstance()
                            .extract(Context.current(), w3cTraceContext, new TextMapGetter<Map<String, String>>() {
                                @Override
                                public Iterable<String> keys(Map<String, String> carrier) {
                                    return carrier.keySet();
                                }

                                @Nullable
                                @Override
                                public String get(@Nullable Map<String, String> carrier, String key) {
                                    return carrier == null ? null : carrier.get(key);
                                }
                            });
                    rootSpanBuilder.setParent(context);
                }
            } else {
                // No special processing for this Cause
            }
        });

        // START ROOT SPAN
        Span rootSpan = rootSpanBuilder.startSpan();

        this.getTraceService().putSpan(run, rootSpan);
        try (final Scope rootSpanScope = rootSpan.makeCurrent()) {
            LOGGER.log(
                    Level.FINE, () -> run.getFullDisplayName() + " - begin root " + OtelUtils.toDebugString(rootSpan));

            // START initialize span
            Span startSpan = getTracer()
                    .spanBuilder(ExtendedJenkinsAttributes.JENKINS_JOB_SPAN_PHASE_START_NAME)
                    .setParent(Context.current().with(rootSpan))
                    .startSpan();
            LOGGER.log(Level.FINE, () -> run.getFullDisplayName() + " - begin " + OtelUtils.toDebugString(startSpan));

            this.getTraceService().putRunPhaseSpan(run, startSpan);
            try (final Scope startSpanScope = startSpan.makeCurrent()) {
                this.runLaunchedCounter.add(1);
            }
        }
    }

    @Override
    public void _onStarted(@NonNull Run<?, ?> run, @NonNull TaskListener listener) {
        cicdPipelineRunActiveCounter.add(-1, Attributes.of(
            CicdIncubatingAttributes.CICD_PIPELINE_NAME, PIPELINE_NAME_OTHER, // FIXME CARDINALITY PROTECTION
            CicdIncubatingAttributes.CICD_PIPELINE_RUN_STATE, CicdIncubatingAttributes.CicdPipelineRunStateIncubatingValues.PENDING
        ));
        cicdPipelineRunActiveCounter.add(1, Attributes.of(
            CicdIncubatingAttributes.CICD_PIPELINE_NAME, PIPELINE_NAME_OTHER, // FIXME CARDINALITY PROTECTION
            CicdIncubatingAttributes.CICD_PIPELINE_RUN_STATE, CicdIncubatingAttributes.CicdPipelineRunStateIncubatingValues.EXECUTING
        ));
        try (Scope parentScope = endPipelinePhaseSpan(run)) {
            Span runSpan = getTracer()
                    .spanBuilder(ExtendedJenkinsAttributes.JENKINS_JOB_SPAN_PHASE_RUN_NAME)
                    .setParent(Context.current())
                    .startSpan();
            LOGGER.log(Level.FINE, () -> run.getFullDisplayName() + " - begin " + OtelUtils.toDebugString(runSpan));
            try (Scope scope = runSpan.makeCurrent()) {
                this.getTraceService().putRunPhaseSpan(run, runSpan);
                this.runStartedCounter.add(1);
            }
        }
    }

    @Override
    public void _onCompleted(@NonNull Run<?, ?> run, @NonNull TaskListener listener) {
        cicdPipelineRunActiveCounter.add(-1, Attributes.of(
            CicdIncubatingAttributes.CICD_PIPELINE_NAME, PIPELINE_NAME_OTHER, // FIXME CARDINALITY PROTECTION
            CicdIncubatingAttributes.CICD_PIPELINE_RUN_STATE, CicdIncubatingAttributes.CicdPipelineRunStateIncubatingValues.EXECUTING
        ));
        cicdPipelineRunActiveCounter.add(1, Attributes.of(
            CicdIncubatingAttributes.CICD_PIPELINE_NAME, PIPELINE_NAME_OTHER, // FIXME CARDINALITY PROTECTION
            CicdIncubatingAttributes.CICD_PIPELINE_RUN_STATE, CicdIncubatingAttributes.CicdPipelineRunStateIncubatingValues.FINALIZING
        ));

        try (Scope ignoredParentScope = endPipelinePhaseSpan(run)) {
            Span finalizeSpan = getTracer()
                    .spanBuilder(ExtendedJenkinsAttributes.JENKINS_JOB_SPAN_PHASE_FINALIZE_NAME)
                    .setParent(Context.current())
                    .startSpan();
            LOGGER.log(
                    Level.FINE, () -> run.getFullDisplayName() + " - begin " + OtelUtils.toDebugString(finalizeSpan));
            try (Scope ignored = finalizeSpan.makeCurrent()) {
                this.getTraceService().putRunPhaseSpan(run, finalizeSpan);
            }
        }
    }

    @MustBeClosed
    @NonNull
    protected Scope endPipelinePhaseSpan(@NonNull Run<?, ?> run) {
        Span pipelinePhaseSpan = verifyNotNull(Span.current(), "No pipelinePhaseSpan found in context");
        pipelinePhaseSpan.end();
        LOGGER.log(Level.FINE, () -> run.getFullDisplayName() + " - end " + OtelUtils.toDebugString(pipelinePhaseSpan));

        this.getTraceService().removeJobPhaseSpan(run, pipelinePhaseSpan);
        Span newCurrentSpan = this.getTraceService().getPipelineRootSpan(run);
        return newCurrentSpan.makeCurrent();
    }

    @Override
    public void _onFinalized(@NonNull Run<?, ?> run) {

        try (Scope ignoredParentScope = endPipelinePhaseSpan(run)) {
            Span parentSpan = Span.current();
            parentSpan.setAttribute(ExtendedJenkinsAttributes.CI_PIPELINE_RUN_DURATION_MILLIS, run.getDuration());
            String description = run.getDescription(); // make spotbugs happy extracting a variable
            if (description != null) {
                parentSpan.setAttribute(ExtendedJenkinsAttributes.CI_PIPELINE_RUN_DESCRIPTION, description);
            }
            if (OtelUtils.isMultibranch(run)) {
                parentSpan.setAttribute(
                        ExtendedJenkinsAttributes.CI_PIPELINE_MULTIBRANCH_TYPE, OtelUtils.getMultibranchType(run));
            }

            Result runResult = run.getResult();
            if (runResult == null) {
                // illegal state, job should no longer be running
                parentSpan.setStatus(StatusCode.UNSET);
            } else {
                parentSpan.setAttribute(ExtendedJenkinsAttributes.CI_PIPELINE_RUN_COMPLETED, runResult.completeBuild);
                parentSpan.setAttribute(
                        ExtendedJenkinsAttributes.CI_PIPELINE_RUN_RESULT, Objects.toString(runResult, null));

                if (Result.SUCCESS.equals(runResult)) {
                    parentSpan.setStatus(StatusCode.OK, runResult.toString());
                } else if (Result.FAILURE.equals(runResult) || Result.UNSTABLE.equals(runResult)) {
                    parentSpan.setAttribute(ExceptionAttributes.EXCEPTION_TYPE, "PIPELINE_" + runResult);
                    parentSpan.setAttribute(ExceptionAttributes.EXCEPTION_MESSAGE, "PIPELINE_" + runResult);
                    parentSpan.setStatus(StatusCode.ERROR, runResult.toString());
                    cicdPipelineRunErrorsCounter.add(1, Attributes.of(
                        CicdIncubatingAttributes.CICD_PIPELINE_NAME, PIPELINE_NAME_OTHER, // FIXME CARDINALITY PROTECTION
                        ErrorAttributes.ERROR_TYPE, runResult.toString()
                    ));
                } else if (Result.ABORTED.equals(runResult) || Result.NOT_BUILT.equals(runResult)) {
                    parentSpan.setStatus(StatusCode.UNSET, runResult.toString());
                    cicdPipelineRunErrorsCounter.add(1, Attributes.of(
                        CicdIncubatingAttributes.CICD_PIPELINE_NAME, PIPELINE_NAME_OTHER, // FIXME CARDINALITY PROTECTION
                        ErrorAttributes.ERROR_TYPE, runResult.toString()
                    ));
                }
            }
            // NODE
            if (run instanceof AbstractBuild) {
                Node node = ((AbstractBuild<?, ?>) run).getBuiltOn();
                if (node != null) {
                    parentSpan.setAttribute(ExtendedJenkinsAttributes.JENKINS_STEP_AGENT_LABEL, node.getLabelString());
                    parentSpan.setAttribute(ExtendedJenkinsAttributes.CI_PIPELINE_AGENT_ID, node.getNodeName());
                    parentSpan.setAttribute(ExtendedJenkinsAttributes.CI_PIPELINE_AGENT_NAME, node.getDisplayName());
                }
            }
            parentSpan.end();
            LOGGER.log(Level.FINE, () -> run.getFullDisplayName() + " - end " + OtelUtils.toDebugString(parentSpan));

            this.getTraceService().removeJobPhaseSpan(run, parentSpan);

            this.getTraceService().purgeRun(run);

            Result result = verifyNotNull(run.getResult(), "%s", run);

            if (result.isCompleteBuild()) {
                LOGGER.log(Level.FINE, () -> "Increment completion counters");
                this.runCompletedCounter.add(1);
                if (result.equals(Result.SUCCESS)) {
                    this.runSuccessCounter.add(1);
                } else {
                    this.runFailedCounter.add(1);
                }
            } else {
                this.runAbortedCounter.add(1);
            }

            // TODO perf optimization, reuse resolution done in `#_onInitialize(run)`
            String pipelineShortName = getRunHandlers().stream().filter(rh -> rh.matches(run)).findFirst()
                .orElseThrow((Supplier<RuntimeException>) () -> new IllegalStateException("No RunHandler found for run " + run.getClass() + " - " + run))
                .getPipelineShortName(run);
            String pipelineId =
<<<<<<< HEAD
                runDurationHistogramAllowList.matcher(pipelineShortName).matches()
                    &&
                    !runDurationHistogramDenyList.matcher(pipelineShortName).matches() ?
                    pipelineShortName : PIPELINE_NAME_OTHER;
            runDurationHistogram.record(
                TimeUnit.SECONDS.convert(run.getDuration(), TimeUnit.MILLISECONDS),
                Attributes.of(
                    ExtendedJenkinsAttributes.CI_PIPELINE_ID, pipelineId,
                    ExtendedJenkinsAttributes.CI_PIPELINE_RUN_RESULT, result.toString())
            );

            // FIXME CicdIncubatingAttributes.CICD_PIPELINE_RUN_STATE & ErrorAttributes.ERROR_TYPE
            cicdPipelineRunDurationHistogram.record(
                TimeUnit.SECONDS.convert(run.getDuration(), TimeUnit.MILLISECONDS),
                Attributes.of(
                    CicdIncubatingAttributes.CICD_PIPELINE_NAME, pipelineId,
                    CicdIncubatingAttributes.CICD_PIPELINE_RUN_STATE, CicdIncubatingAttributes.CicdPipelineRunStateIncubatingValues.FINALIZING,
                    CicdIncubatingAttributes.CICD_PIPELINE_RESULT, CicdMetrics.fromJenkinsResultToOtelCicdPipelineResult(result)));

            cicdPipelineRunActiveCounter.add(-1, Attributes.of(
                CicdIncubatingAttributes.CICD_PIPELINE_NAME, PIPELINE_NAME_OTHER, // FIXME CARDINALITY PROTECTION
                CicdIncubatingAttributes.CICD_PIPELINE_RUN_STATE, CicdIncubatingAttributes.CicdPipelineRunStateIncubatingValues.FINALIZING
            ));
=======
                    runDurationHistogramAllowList.matcher(jobFullName).matches()
                                    && !runDurationHistogramDenyList
                                            .matcher(jobFullName)
                                            .matches()
                            ? jobFullName
                            : "#other#";
            runDurationHistogram.record(
                    TimeUnit.SECONDS.convert(run.getDuration(), TimeUnit.MILLISECONDS),
                    Attributes.of(
                            ExtendedJenkinsAttributes.CI_PIPELINE_ID,
                            pipelineId,
                            ExtendedJenkinsAttributes.CI_PIPELINE_RUN_RESULT,
                            result.toString()));
>>>>>>> bf47889f
        } finally {
            activeRunGauge.decrementAndGet();
        }
    }

    @NonNull
    protected List<RunHandler> getRunHandlers() {
        return Preconditions.checkNotNull(this.runHandlers);
    }
}<|MERGE_RESOLUTION|>--- conflicted
+++ resolved
@@ -6,8 +6,6 @@
 package io.jenkins.plugins.opentelemetry.job;
 
 import static com.google.common.base.Verify.verifyNotNull;
-import static java.util.Arrays.asList;
-import static java.util.Collections.unmodifiableList;
 
 import com.google.common.annotations.VisibleForTesting;
 import com.google.common.base.Preconditions;
@@ -59,16 +57,7 @@
 import io.opentelemetry.sdk.autoconfigure.spi.ConfigProperties;
 import io.opentelemetry.semconv.ErrorAttributes;
 import io.opentelemetry.semconv.ExceptionAttributes;
-<<<<<<< HEAD
 import io.opentelemetry.semconv.incubating.CicdIncubatingAttributes;
-import jenkins.YesNoMaybe;
-import jenkins.model.Jenkins;
-import org.jenkinsci.plugins.workflow.job.WorkflowRun;
-import org.jenkinsci.plugins.workflow.support.steps.build.BuildUpstreamCause;
-
-import javax.annotation.PostConstruct;
-=======
->>>>>>> bf47889f
 import java.util.ArrayList;
 import java.util.Collections;
 import java.util.List;
@@ -85,28 +74,19 @@
 import java.util.regex.Pattern;
 import java.util.regex.PatternSyntaxException;
 import java.util.stream.Collectors;
-<<<<<<< HEAD
-
-import static com.google.common.base.Verify.verifyNotNull;
-=======
 import javax.annotation.PostConstruct;
 import jenkins.YesNoMaybe;
 import jenkins.model.Jenkins;
 import org.jenkinsci.plugins.workflow.job.WorkflowRun;
 import org.jenkinsci.plugins.workflow.support.steps.build.BuildUpstreamCause;
->>>>>>> bf47889f
 
 /**
  * TODO support reconfiguration. allow and deny lists are NOT reconfigurable at runtime for the moment.
  */
 @Extension(dynamicLoadable = YesNoMaybe.YES, optional = true)
-<<<<<<< HEAD
-public class MonitoringRunListener extends OtelContextAwareAbstractRunListener implements OpenTelemetryLifecycleListener {
-    static final String PIPELINE_NAME_OTHER = "#other#";
-=======
 public class MonitoringRunListener extends OtelContextAwareAbstractRunListener
         implements OpenTelemetryLifecycleListener {
->>>>>>> bf47889f
+    static final String PIPELINE_NAME_OTHER = "#other#";
 
     static final Pattern MATCH_ANYTHING = Pattern.compile(".*");
     static final Pattern MATCH_NOTHING = Pattern.compile("$^");
@@ -114,11 +94,7 @@
     // TODO support configurability of these histogram buckets. Note that the conversion from a string to a list of
     //  doubles will require boilerplate so we are interested in getting user feedback before implementing this.
     static final List<Double> DURATION_SECONDS_BUCKETS =
-<<<<<<< HEAD
-        List.of(1D, 2D, 4D, 8D, 16D, 32D, 64D, 128D, 256D, 512D, 1024D, 2048D, 4096D, 8192D);
-=======
-            unmodifiableList(asList(1D, 2D, 4D, 8D, 16D, 32D, 64D, 128D, 256D, 512D, 1024D, 2048D, 4096D, 8192D));
->>>>>>> bf47889f
+            List.of(1D, 2D, 4D, 8D, 16D, 32D, 64D, 128D, 256D, 512D, 1024D, 2048D, 4096D, 8192D);
 
     protected static final Logger LOGGER = Logger.getLogger(MonitoringRunListener.class.getName());
 
@@ -184,7 +160,9 @@
         ConfigProperties configProperties = getConfigProperties();
         SemconvStability semconvStability = new SemconvStability();
         semconvStability.afterConfiguration(configProperties);
-        Meter newSemConventionsMeter = semconvStability.emitStableCicdSemconv() ? meter : OpenTelemetry.noop().getMeter("jenkins.opentelemetry");
+        Meter newSemConventionsMeter = semconvStability.emitStableCicdSemconv()
+                ? meter
+                : OpenTelemetry.noop().getMeter("jenkins.opentelemetry");
 
         // CAUSE HANDLERS
         List<CauseHandler> causeHandlers = new ArrayList<>(ExtensionList.lookup(CauseHandler.class));
@@ -199,7 +177,6 @@
         this.runHandlers = runHandlers;
 
         // METRICS
-<<<<<<< HEAD
         runDurationHistogramAllowList = MATCH_ANYTHING; // allow all
         runDurationHistogramDenyList = MATCH_NOTHING; // deny nothing
 
@@ -213,89 +190,54 @@
     }
 
     private void createOldSemanticConventionsMeasurements(SemconvStability semconvStability, Meter meter) {
-        Meter oldSemConventionsMeter = semconvStability.emitOldCicdSemconv() ? meter : OpenTelemetry.noop().getMeter("jenkins.opentelemetry");
+        Meter oldSemConventionsMeter = semconvStability.emitOldCicdSemconv()
+                ? meter
+                : OpenTelemetry.noop().getMeter("jenkins.opentelemetry");
 
         activeRunGauge = new AtomicInteger();
 
-        DoubleHistogramBuilder runDurationHistogramBuilder = oldSemConventionsMeter.histogramBuilder(JenkinsMetrics.CI_PIPELINE_RUN_DURATION)
-            .setUnit("s")
-            .setExplicitBucketBoundariesAdvice(DURATION_SECONDS_BUCKETS);
+        DoubleHistogramBuilder runDurationHistogramBuilder = oldSemConventionsMeter
+                .histogramBuilder(JenkinsMetrics.CI_PIPELINE_RUN_DURATION)
+                .setUnit("s")
+                .setExplicitBucketBoundariesAdvice(DURATION_SECONDS_BUCKETS);
         if (runDurationHistogramBuilder instanceof ExtendedDoubleHistogramBuilder extendedBuilder) {
             extendedBuilder.setAttributesAdvice(List.of(
-                ExtendedJenkinsAttributes.CI_PIPELINE_ID,
-                ExtendedJenkinsAttributes.CI_PIPELINE_RUN_RESULT
-            ));
+                    ExtendedJenkinsAttributes.CI_PIPELINE_ID, ExtendedJenkinsAttributes.CI_PIPELINE_RUN_RESULT));
         }
         runDurationHistogram = runDurationHistogramBuilder.build();
-        oldSemConventionsMeter.gaugeBuilder(JenkinsMetrics.CI_PIPELINE_RUN_ACTIVE)
-            .ofLongs()
-            .setDescription("Gauge of active jobs")
-            .setUnit("{jobs}")
-            .buildWithCallback(valueObserver -> valueObserver.record(this.activeRunGauge.get()));
-        runLaunchedCounter =
-            oldSemConventionsMeter.counterBuilder(JenkinsMetrics.CI_PIPELINE_RUN_LAUNCHED)
-                .setDescription("Job launched")
-                .setUnit("{jobs}")
-                .build();
-        runStartedCounter =
-            oldSemConventionsMeter.counterBuilder(JenkinsMetrics.CI_PIPELINE_RUN_STARTED)
-                .setDescription("Job started")
-                .setUnit("{jobs}")
-                .build();
-        runSuccessCounter =
-            oldSemConventionsMeter.counterBuilder(JenkinsMetrics.CI_PIPELINE_RUN_SUCCESS)
-                .setDescription("Job succeed")
-                .setUnit("{jobs}")
-                .build();
-        runFailedCounter =
-            oldSemConventionsMeter.counterBuilder(JenkinsMetrics.CI_PIPELINE_RUN_FAILED)
-                .setDescription("Job failed")
-                .setUnit("{jobs}")
-                .build();
-        runAbortedCounter =
-            oldSemConventionsMeter.counterBuilder(JenkinsMetrics.CI_PIPELINE_RUN_ABORTED)
-                .setDescription("Job aborted")
-                .setUnit("{jobs}")
-                .build();
-        runCompletedCounter =
-            oldSemConventionsMeter.counterBuilder(JenkinsMetrics.CI_PIPELINE_RUN_COMPLETED)
-=======
-        activeRunGauge = new AtomicInteger();
-
-        runDurationHistogram = meter.histogramBuilder(JenkinsMetrics.CI_PIPELINE_RUN_DURATION)
-                .setUnit("s")
-                .setExplicitBucketBoundariesAdvice(DURATION_SECONDS_BUCKETS)
-                .build();
-        runDurationHistogramAllowList = MATCH_ANYTHING; // allow all
-        runDurationHistogramDenyList = MATCH_NOTHING; // deny nothing
-
-        meter.gaugeBuilder(JenkinsMetrics.CI_PIPELINE_RUN_ACTIVE)
+        oldSemConventionsMeter
+                .gaugeBuilder(JenkinsMetrics.CI_PIPELINE_RUN_ACTIVE)
                 .ofLongs()
                 .setDescription("Gauge of active jobs")
                 .setUnit("{jobs}")
                 .buildWithCallback(valueObserver -> valueObserver.record(this.activeRunGauge.get()));
-        runLaunchedCounter = meter.counterBuilder(JenkinsMetrics.CI_PIPELINE_RUN_LAUNCHED)
+        runLaunchedCounter = oldSemConventionsMeter
+                .counterBuilder(JenkinsMetrics.CI_PIPELINE_RUN_LAUNCHED)
                 .setDescription("Job launched")
                 .setUnit("{jobs}")
                 .build();
-        runStartedCounter = meter.counterBuilder(JenkinsMetrics.CI_PIPELINE_RUN_STARTED)
+        runStartedCounter = oldSemConventionsMeter
+                .counterBuilder(JenkinsMetrics.CI_PIPELINE_RUN_STARTED)
                 .setDescription("Job started")
                 .setUnit("{jobs}")
                 .build();
-        runSuccessCounter = meter.counterBuilder(JenkinsMetrics.CI_PIPELINE_RUN_SUCCESS)
+        runSuccessCounter = oldSemConventionsMeter
+                .counterBuilder(JenkinsMetrics.CI_PIPELINE_RUN_SUCCESS)
                 .setDescription("Job succeed")
                 .setUnit("{jobs}")
                 .build();
-        runFailedCounter = meter.counterBuilder(JenkinsMetrics.CI_PIPELINE_RUN_FAILED)
+        runFailedCounter = oldSemConventionsMeter
+                .counterBuilder(JenkinsMetrics.CI_PIPELINE_RUN_FAILED)
                 .setDescription("Job failed")
                 .setUnit("{jobs}")
                 .build();
-        runAbortedCounter = meter.counterBuilder(JenkinsMetrics.CI_PIPELINE_RUN_ABORTED)
+        runAbortedCounter = oldSemConventionsMeter
+                .counterBuilder(JenkinsMetrics.CI_PIPELINE_RUN_ABORTED)
                 .setDescription("Job aborted")
                 .setUnit("{jobs}")
                 .build();
-        runCompletedCounter = meter.counterBuilder(JenkinsMetrics.CI_PIPELINE_RUN_COMPLETED)
->>>>>>> bf47889f
+        runCompletedCounter = oldSemConventionsMeter
+                .counterBuilder(JenkinsMetrics.CI_PIPELINE_RUN_COMPLETED)
                 .setDescription("Job completed")
                 .setUnit("{jobs}")
                 .build();
@@ -349,26 +291,23 @@
         LOGGER.log(Level.FINE, () -> run.getFullDisplayName() + " - onInitialize");
 
         activeRunGauge.incrementAndGet();
-        cicdPipelineRunActiveCounter.add(1, Attributes.of(
-            CicdIncubatingAttributes.CICD_PIPELINE_NAME, PIPELINE_NAME_OTHER, // FIXME CARDINALITY PROTECTION
-            CicdIncubatingAttributes.CICD_PIPELINE_RUN_STATE, CicdIncubatingAttributes.CicdPipelineRunStateIncubatingValues.PENDING
-        ));
-
-<<<<<<< HEAD
-        RunHandler runHandler = getRunHandlers().stream().filter(rh -> rh.matches(run)).findFirst()
-            .orElseThrow((Supplier<RuntimeException>) () -> new IllegalStateException("No RunHandler found for run " + run.getClass() + " - " + run));
-        String pipelineShortName = runHandler.getPipelineShortName(run);
-        SpanBuilder rootSpanBuilder = getTracer().spanBuilder(ExtendedJenkinsAttributes.CI_PIPELINE_RUN_ROOT_SPAN_NAME_PREFIX + pipelineShortName);
-        runHandler.enrichPipelineRunSpan(run, rootSpanBuilder);
-=======
+        cicdPipelineRunActiveCounter.add(
+                1,
+                Attributes.of(
+                        CicdIncubatingAttributes.CICD_PIPELINE_NAME,
+                        PIPELINE_NAME_OTHER, // FIXME CARDINALITY PROTECTION
+                        CicdIncubatingAttributes.CICD_PIPELINE_RUN_STATE,
+                        CicdIncubatingAttributes.CicdPipelineRunStateIncubatingValues.PENDING));
+
         RunHandler runHandler = getRunHandlers().stream()
-                .filter(rh -> rh.canCreateSpanBuilder(run))
+                .filter(rh -> rh.matches(run))
                 .findFirst()
                 .orElseThrow((Supplier<RuntimeException>)
                         () -> new IllegalStateException("No RunHandler found for run " + run.getClass() + " - " + run));
-        SpanBuilder rootSpanBuilder = runHandler.createSpanBuilder(run, getTracer());
-
->>>>>>> bf47889f
+        String pipelineShortName = runHandler.getPipelineShortName(run);
+        SpanBuilder rootSpanBuilder = getTracer()
+                .spanBuilder(ExtendedJenkinsAttributes.CI_PIPELINE_RUN_ROOT_SPAN_NAME_PREFIX + pipelineShortName);
+        runHandler.enrichPipelineRunSpan(run, rootSpanBuilder);
         rootSpanBuilder.setSpanKind(SpanKind.SERVER);
         String runUrl = Optional.ofNullable(Jenkins.get().getRootUrl()).orElse("") + run.getUrl();
 
@@ -376,29 +315,18 @@
         rootSpanBuilder.setAttribute(ExtendedJenkinsAttributes.ELASTIC_TRANSACTION_TYPE, "job");
 
         rootSpanBuilder
-<<<<<<< HEAD
-            .setAttribute(CicdIncubatingAttributes.CICD_PIPELINE_NAME, pipelineShortName)
-            .setAttribute(CicdIncubatingAttributes.CICD_PIPELINE_RUN_URL_FULL, runUrl)
-            .setAttribute(CicdIncubatingAttributes.CICD_PIPELINE_RUN_ID, String.valueOf(run.getNumber()))
-
-            .setAttribute(ExtendedJenkinsAttributes.CI_PIPELINE_ID, run.getParent().getFullName())
-            .setAttribute(ExtendedJenkinsAttributes.CI_PIPELINE_NAME, run.getParent().getFullDisplayName())
-            .setAttribute(ExtendedJenkinsAttributes.CI_PIPELINE_TYPE, OtelUtils.getProjectType(run))
-
-            .setAttribute(ExtendedJenkinsAttributes.CI_PIPELINE_RUN_URL, runUrl)
-            .setAttribute(ExtendedJenkinsAttributes.CI_PIPELINE_RUN_NUMBER, (long) run.getNumber())
-        ;
-=======
+                .setAttribute(CicdIncubatingAttributes.CICD_PIPELINE_NAME, pipelineShortName)
+                .setAttribute(CicdIncubatingAttributes.CICD_PIPELINE_RUN_URL_FULL, runUrl)
+                .setAttribute(CicdIncubatingAttributes.CICD_PIPELINE_RUN_ID, String.valueOf(run.getNumber()))
                 .setAttribute(
                         ExtendedJenkinsAttributes.CI_PIPELINE_ID,
                         run.getParent().getFullName())
                 .setAttribute(
                         ExtendedJenkinsAttributes.CI_PIPELINE_NAME,
                         run.getParent().getFullDisplayName())
+                .setAttribute(ExtendedJenkinsAttributes.CI_PIPELINE_TYPE, OtelUtils.getProjectType(run))
                 .setAttribute(ExtendedJenkinsAttributes.CI_PIPELINE_RUN_URL, runUrl)
-                .setAttribute(ExtendedJenkinsAttributes.CI_PIPELINE_RUN_NUMBER, (long) run.getNumber())
-                .setAttribute(ExtendedJenkinsAttributes.CI_PIPELINE_TYPE, OtelUtils.getProjectType(run));
->>>>>>> bf47889f
+                .setAttribute(ExtendedJenkinsAttributes.CI_PIPELINE_RUN_NUMBER, (long) run.getNumber());
 
         // CULPRITS
         Set<User> culpritIds;
@@ -476,41 +404,11 @@
                         // unclear why this could happen. Maybe during the installation of the plugin if the plugin is
                         // installed while a parent job triggers a downstream job
                         w3cTraceContext = Collections.emptyMap();
-                    } else if (upstreamCause instanceof BuildUpstreamCause) {
-                        BuildUpstreamCause buildUpstreamCause = (BuildUpstreamCause) cause;
+                    } else if (upstreamCause instanceof BuildUpstreamCause buildUpstreamCause) {
                         String upstreamNodeId = buildUpstreamCause.getNodeId();
                         w3cTraceContext = monitoringAction.getW3cTraceContext(upstreamNodeId);
                     } else {
-<<<<<<< HEAD
-                        MonitoringAction monitoringAction = upstreamRun.getAction(MonitoringAction.class);
-                        Map<String, String> w3cTraceContext;
-                        if (monitoringAction == null) {
-                            // unclear why this could happen. Maybe during the installation of the plugin if the plugin is
-                            // installed while a parent job triggers a downstream job
-                            w3cTraceContext = Collections.emptyMap();
-                        } else if (upstreamCause instanceof BuildUpstreamCause buildUpstreamCause) {
-                            String upstreamNodeId = buildUpstreamCause.getNodeId();
-                            w3cTraceContext = monitoringAction.getW3cTraceContext(upstreamNodeId);
-                        } else {
-                            w3cTraceContext = monitoringAction.getW3cTraceContext();
-                        }
-                        Context context = W3CTraceContextPropagator.getInstance().extract(Context.current(), w3cTraceContext, new TextMapGetter<Map<String, String>>() {
-                            @Override
-                            public Iterable<String> keys(Map<String, String> carrier) {
-                                return carrier.keySet();
-                            }
-
-                            @Nullable
-                            @Override
-                            public String get(@Nullable Map<String, String> carrier, String key) {
-                                return carrier == null ? null : carrier.get(key);
-                            }
-                        });
-                        rootSpanBuilder.setParent(context);
-
-=======
                         w3cTraceContext = monitoringAction.getW3cTraceContext();
->>>>>>> bf47889f
                     }
                     Context context = W3CTraceContextPropagator.getInstance()
                             .extract(Context.current(), w3cTraceContext, new TextMapGetter<Map<String, String>>() {
@@ -556,14 +454,20 @@
 
     @Override
     public void _onStarted(@NonNull Run<?, ?> run, @NonNull TaskListener listener) {
-        cicdPipelineRunActiveCounter.add(-1, Attributes.of(
-            CicdIncubatingAttributes.CICD_PIPELINE_NAME, PIPELINE_NAME_OTHER, // FIXME CARDINALITY PROTECTION
-            CicdIncubatingAttributes.CICD_PIPELINE_RUN_STATE, CicdIncubatingAttributes.CicdPipelineRunStateIncubatingValues.PENDING
-        ));
-        cicdPipelineRunActiveCounter.add(1, Attributes.of(
-            CicdIncubatingAttributes.CICD_PIPELINE_NAME, PIPELINE_NAME_OTHER, // FIXME CARDINALITY PROTECTION
-            CicdIncubatingAttributes.CICD_PIPELINE_RUN_STATE, CicdIncubatingAttributes.CicdPipelineRunStateIncubatingValues.EXECUTING
-        ));
+        cicdPipelineRunActiveCounter.add(
+                -1,
+                Attributes.of(
+                        CicdIncubatingAttributes.CICD_PIPELINE_NAME,
+                        PIPELINE_NAME_OTHER, // FIXME CARDINALITY PROTECTION
+                        CicdIncubatingAttributes.CICD_PIPELINE_RUN_STATE,
+                        CicdIncubatingAttributes.CicdPipelineRunStateIncubatingValues.PENDING));
+        cicdPipelineRunActiveCounter.add(
+                1,
+                Attributes.of(
+                        CicdIncubatingAttributes.CICD_PIPELINE_NAME,
+                        PIPELINE_NAME_OTHER, // FIXME CARDINALITY PROTECTION
+                        CicdIncubatingAttributes.CICD_PIPELINE_RUN_STATE,
+                        CicdIncubatingAttributes.CicdPipelineRunStateIncubatingValues.EXECUTING));
         try (Scope parentScope = endPipelinePhaseSpan(run)) {
             Span runSpan = getTracer()
                     .spanBuilder(ExtendedJenkinsAttributes.JENKINS_JOB_SPAN_PHASE_RUN_NAME)
@@ -579,14 +483,20 @@
 
     @Override
     public void _onCompleted(@NonNull Run<?, ?> run, @NonNull TaskListener listener) {
-        cicdPipelineRunActiveCounter.add(-1, Attributes.of(
-            CicdIncubatingAttributes.CICD_PIPELINE_NAME, PIPELINE_NAME_OTHER, // FIXME CARDINALITY PROTECTION
-            CicdIncubatingAttributes.CICD_PIPELINE_RUN_STATE, CicdIncubatingAttributes.CicdPipelineRunStateIncubatingValues.EXECUTING
-        ));
-        cicdPipelineRunActiveCounter.add(1, Attributes.of(
-            CicdIncubatingAttributes.CICD_PIPELINE_NAME, PIPELINE_NAME_OTHER, // FIXME CARDINALITY PROTECTION
-            CicdIncubatingAttributes.CICD_PIPELINE_RUN_STATE, CicdIncubatingAttributes.CicdPipelineRunStateIncubatingValues.FINALIZING
-        ));
+        cicdPipelineRunActiveCounter.add(
+                -1,
+                Attributes.of(
+                        CicdIncubatingAttributes.CICD_PIPELINE_NAME,
+                        PIPELINE_NAME_OTHER, // FIXME CARDINALITY PROTECTION
+                        CicdIncubatingAttributes.CICD_PIPELINE_RUN_STATE,
+                        CicdIncubatingAttributes.CicdPipelineRunStateIncubatingValues.EXECUTING));
+        cicdPipelineRunActiveCounter.add(
+                1,
+                Attributes.of(
+                        CicdIncubatingAttributes.CICD_PIPELINE_NAME,
+                        PIPELINE_NAME_OTHER, // FIXME CARDINALITY PROTECTION
+                        CicdIncubatingAttributes.CICD_PIPELINE_RUN_STATE,
+                        CicdIncubatingAttributes.CicdPipelineRunStateIncubatingValues.FINALIZING));
 
         try (Scope ignoredParentScope = endPipelinePhaseSpan(run)) {
             Span finalizeSpan = getTracer()
@@ -643,16 +553,22 @@
                     parentSpan.setAttribute(ExceptionAttributes.EXCEPTION_TYPE, "PIPELINE_" + runResult);
                     parentSpan.setAttribute(ExceptionAttributes.EXCEPTION_MESSAGE, "PIPELINE_" + runResult);
                     parentSpan.setStatus(StatusCode.ERROR, runResult.toString());
-                    cicdPipelineRunErrorsCounter.add(1, Attributes.of(
-                        CicdIncubatingAttributes.CICD_PIPELINE_NAME, PIPELINE_NAME_OTHER, // FIXME CARDINALITY PROTECTION
-                        ErrorAttributes.ERROR_TYPE, runResult.toString()
-                    ));
+                    cicdPipelineRunErrorsCounter.add(
+                            1,
+                            Attributes.of(
+                                    CicdIncubatingAttributes.CICD_PIPELINE_NAME,
+                                    PIPELINE_NAME_OTHER, // FIXME CARDINALITY PROTECTION
+                                    ErrorAttributes.ERROR_TYPE,
+                                    runResult.toString()));
                 } else if (Result.ABORTED.equals(runResult) || Result.NOT_BUILT.equals(runResult)) {
                     parentSpan.setStatus(StatusCode.UNSET, runResult.toString());
-                    cicdPipelineRunErrorsCounter.add(1, Attributes.of(
-                        CicdIncubatingAttributes.CICD_PIPELINE_NAME, PIPELINE_NAME_OTHER, // FIXME CARDINALITY PROTECTION
-                        ErrorAttributes.ERROR_TYPE, runResult.toString()
-                    ));
+                    cicdPipelineRunErrorsCounter.add(
+                            1,
+                            Attributes.of(
+                                    CicdIncubatingAttributes.CICD_PIPELINE_NAME,
+                                    PIPELINE_NAME_OTHER, // FIXME CARDINALITY PROTECTION
+                                    ErrorAttributes.ERROR_TYPE,
+                                    runResult.toString()));
                 }
             }
             // NODE
@@ -686,41 +602,19 @@
             }
 
             // TODO perf optimization, reuse resolution done in `#_onInitialize(run)`
-            String pipelineShortName = getRunHandlers().stream().filter(rh -> rh.matches(run)).findFirst()
-                .orElseThrow((Supplier<RuntimeException>) () -> new IllegalStateException("No RunHandler found for run " + run.getClass() + " - " + run))
-                .getPipelineShortName(run);
+            String pipelineShortName = getRunHandlers().stream()
+                    .filter(rh -> rh.matches(run))
+                    .findFirst()
+                    .orElseThrow((Supplier<RuntimeException>) () ->
+                            new IllegalStateException("No RunHandler found for run " + run.getClass() + " - " + run))
+                    .getPipelineShortName(run);
             String pipelineId =
-<<<<<<< HEAD
-                runDurationHistogramAllowList.matcher(pipelineShortName).matches()
-                    &&
-                    !runDurationHistogramDenyList.matcher(pipelineShortName).matches() ?
-                    pipelineShortName : PIPELINE_NAME_OTHER;
-            runDurationHistogram.record(
-                TimeUnit.SECONDS.convert(run.getDuration(), TimeUnit.MILLISECONDS),
-                Attributes.of(
-                    ExtendedJenkinsAttributes.CI_PIPELINE_ID, pipelineId,
-                    ExtendedJenkinsAttributes.CI_PIPELINE_RUN_RESULT, result.toString())
-            );
-
-            // FIXME CicdIncubatingAttributes.CICD_PIPELINE_RUN_STATE & ErrorAttributes.ERROR_TYPE
-            cicdPipelineRunDurationHistogram.record(
-                TimeUnit.SECONDS.convert(run.getDuration(), TimeUnit.MILLISECONDS),
-                Attributes.of(
-                    CicdIncubatingAttributes.CICD_PIPELINE_NAME, pipelineId,
-                    CicdIncubatingAttributes.CICD_PIPELINE_RUN_STATE, CicdIncubatingAttributes.CicdPipelineRunStateIncubatingValues.FINALIZING,
-                    CicdIncubatingAttributes.CICD_PIPELINE_RESULT, CicdMetrics.fromJenkinsResultToOtelCicdPipelineResult(result)));
-
-            cicdPipelineRunActiveCounter.add(-1, Attributes.of(
-                CicdIncubatingAttributes.CICD_PIPELINE_NAME, PIPELINE_NAME_OTHER, // FIXME CARDINALITY PROTECTION
-                CicdIncubatingAttributes.CICD_PIPELINE_RUN_STATE, CicdIncubatingAttributes.CicdPipelineRunStateIncubatingValues.FINALIZING
-            ));
-=======
-                    runDurationHistogramAllowList.matcher(jobFullName).matches()
+                    runDurationHistogramAllowList.matcher(pipelineShortName).matches()
                                     && !runDurationHistogramDenyList
-                                            .matcher(jobFullName)
+                                            .matcher(pipelineShortName)
                                             .matches()
-                            ? jobFullName
-                            : "#other#";
+                            ? pipelineShortName
+                            : PIPELINE_NAME_OTHER;
             runDurationHistogram.record(
                     TimeUnit.SECONDS.convert(run.getDuration(), TimeUnit.MILLISECONDS),
                     Attributes.of(
@@ -728,7 +622,25 @@
                             pipelineId,
                             ExtendedJenkinsAttributes.CI_PIPELINE_RUN_RESULT,
                             result.toString()));
->>>>>>> bf47889f
+
+            // FIXME CicdIncubatingAttributes.CICD_PIPELINE_RUN_STATE & ErrorAttributes.ERROR_TYPE
+            cicdPipelineRunDurationHistogram.record(
+                    TimeUnit.SECONDS.convert(run.getDuration(), TimeUnit.MILLISECONDS),
+                    Attributes.of(
+                            CicdIncubatingAttributes.CICD_PIPELINE_NAME,
+                            pipelineId,
+                            CicdIncubatingAttributes.CICD_PIPELINE_RUN_STATE,
+                            CicdIncubatingAttributes.CicdPipelineRunStateIncubatingValues.FINALIZING,
+                            CicdIncubatingAttributes.CICD_PIPELINE_RESULT,
+                            CicdMetrics.fromJenkinsResultToOtelCicdPipelineResult(result)));
+
+            cicdPipelineRunActiveCounter.add(
+                    -1,
+                    Attributes.of(
+                            CicdIncubatingAttributes.CICD_PIPELINE_NAME,
+                            PIPELINE_NAME_OTHER, // FIXME CARDINALITY PROTECTION
+                            CicdIncubatingAttributes.CICD_PIPELINE_RUN_STATE,
+                            CicdIncubatingAttributes.CicdPipelineRunStateIncubatingValues.FINALIZING));
         } finally {
             activeRunGauge.decrementAndGet();
         }
