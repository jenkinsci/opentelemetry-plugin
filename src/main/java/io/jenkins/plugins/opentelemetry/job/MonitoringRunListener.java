--- conflicted
+++ resolved
@@ -4,9 +4,6 @@
  */
 
 package io.jenkins.plugins.opentelemetry.job;
-
-import static java.util.Arrays.asList;
-import static java.util.Collections.unmodifiableList;
 
 import com.google.common.annotations.VisibleForTesting;
 import com.google.common.base.Preconditions;
@@ -24,13 +21,13 @@
 import hudson.model.Run;
 import hudson.model.TaskListener;
 import hudson.model.User;
-import io.jenkins.plugins.opentelemetry.semconv.ConfigurationKey;
 import io.jenkins.plugins.opentelemetry.OtelUtils;
 import io.jenkins.plugins.opentelemetry.api.OpenTelemetryLifecycleListener;
 import io.jenkins.plugins.opentelemetry.job.cause.CauseHandler;
 import io.jenkins.plugins.opentelemetry.job.opentelemetry.OtelContextAwareAbstractRunListener;
 import io.jenkins.plugins.opentelemetry.job.runhandler.RunHandler;
 import io.jenkins.plugins.opentelemetry.queue.RemoteSpanAction;
+import io.jenkins.plugins.opentelemetry.semconv.ConfigurationKey;
 import io.jenkins.plugins.opentelemetry.semconv.JenkinsAttributes;
 import io.jenkins.plugins.opentelemetry.semconv.JenkinsMetrics;
 import io.opentelemetry.api.common.Attributes;
@@ -75,6 +72,8 @@
 import java.util.stream.Collectors;
 
 import static com.google.common.base.Verify.verifyNotNull;
+import static java.util.Arrays.asList;
+import static java.util.Collections.unmodifiableList;
 
 /**
  * TODO support reconfiguration
@@ -367,13 +366,8 @@
 
     @Override
     public void _onCompleted(@NonNull Run<?, ?> run, @NonNull TaskListener listener) {
-<<<<<<< HEAD
-        try (Scope parentScope = endPipelinePhaseSpan(run)) {
+        try (Scope ignoredParentScope = endPipelinePhaseSpan(run)) {
             Span finalizeSpan = getTracer().spanBuilder(JenkinsAttributes.JENKINS_JOB_SPAN_PHASE_FINALIZE_NAME).setParent(Context.current()).startSpan();
-=======
-        try (Scope ignoredParentScope = endPipelinePhaseSpan(run)) {
-            Span finalizeSpan = getTracer().spanBuilder(JenkinsOtelSemanticAttributes.JENKINS_JOB_SPAN_PHASE_FINALIZE_NAME).setParent(Context.current()).startSpan();
->>>>>>> 9f39f469
             LOGGER.log(Level.FINE, () -> run.getFullDisplayName() + " - begin " + OtelUtils.toDebugString(finalizeSpan));
             try (Scope ignored = finalizeSpan.makeCurrent()) {
                 this.getTraceService().putRunPhaseSpan(run, finalizeSpan);
