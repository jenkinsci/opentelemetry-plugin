--- conflicted
+++ resolved
@@ -5,12 +5,9 @@
 
 package io.jenkins.plugins.opentelemetry.init;
 
-<<<<<<< HEAD
-=======
 import static io.jenkins.plugins.opentelemetry.semconv.ExtendedJenkinsAttributes.STATUS;
 import static io.jenkins.plugins.opentelemetry.semconv.JenkinsMetrics.*;
 
->>>>>>> bf47889f
 import hudson.Extension;
 import hudson.model.Computer;
 import hudson.model.LoadStatistics;
@@ -24,31 +21,17 @@
 import io.opentelemetry.api.common.Attributes;
 import io.opentelemetry.api.metrics.Meter;
 import io.opentelemetry.api.metrics.ObservableLongMeasurement;
-<<<<<<< HEAD
 import io.opentelemetry.sdk.autoconfigure.spi.ConfigProperties;
 import io.opentelemetry.semconv.incubating.CicdIncubatingAttributes;
-import jenkins.YesNoMaybe;
-import jenkins.model.Jenkins;
-
-import javax.inject.Inject;
-=======
->>>>>>> bf47889f
 import java.util.Objects;
 import java.util.Optional;
 import java.util.concurrent.atomic.AtomicBoolean;
 import java.util.concurrent.atomic.AtomicInteger;
 import java.util.logging.Level;
 import java.util.logging.Logger;
-<<<<<<< HEAD
-
-import static io.jenkins.plugins.opentelemetry.semconv.ExtendedJenkinsAttributes.STATUS;
-import static io.jenkins.plugins.opentelemetry.semconv.JenkinsMetrics.*;
-=======
-import javax.annotation.PostConstruct;
 import javax.inject.Inject;
 import jenkins.YesNoMaybe;
 import jenkins.model.Jenkins;
->>>>>>> bf47889f
 
 @Extension(dynamicLoadable = YesNoMaybe.MAYBE, optional = true)
 public class JenkinsExecutorMonitoringInitializer implements OpenTelemetryLifecycleListener {
@@ -70,9 +53,11 @@
     @Override
     public synchronized void afterConfiguration(ConfigProperties configProperties) {
         if (initialized.get()) {
-            logger.log(Level.FINE, () -> "JenkinsExecutorMonitoringInitializer already initialized. " +
-                "This component doesn't support reconfiguration beyond changing the OTel SDK. " +
-                "It doesn't support reconfiguration of 'otel.semconv-stability.opt-in' 'cicd'  vs 'cicd/dup' ");
+            logger.log(
+                    Level.FINE,
+                    () -> "JenkinsExecutorMonitoringInitializer already initialized. "
+                            + "This component doesn't support reconfiguration beyond changing the OTel SDK. "
+                            + "It doesn't support reconfiguration of 'otel.semconv-stability.opt-in' 'cicd'  vs 'cicd/dup' ");
             return;
         }
         initialized.set(true);
@@ -80,114 +65,21 @@
         logger.log(Level.INFO, () -> "Start monitoring Jenkins controller executor pool...");
 
         Meter meter = Objects.requireNonNull(jenkinsControllerOpenTelemetry).getDefaultMeter();
-        Meter oldSemConventionsMeter = semconvStability.emitOldCicdSemconv() ? meter : OpenTelemetry.noop().getMeter("jenkins.opentelemetry");
-        Meter newSemConventionsMeter = semconvStability.emitStableCicdSemconv() ? meter : OpenTelemetry.noop().getMeter("jenkins.opentelemetry");
-
-<<<<<<< HEAD
-        final ObservableLongMeasurement queueLength = meter.gaugeBuilder(JENKINS_EXECUTOR_QUEUE).setUnit("${items}").setDescription("Executors queue items").ofLongs().buildObserver();
-        final ObservableLongMeasurement executors = meter.gaugeBuilder(JENKINS_EXECUTOR_COUNT).setUnit("${executors}").setDescription("Count of executors per label").ofLongs().buildObserver();
-        final ObservableLongMeasurement nodes = meter.gaugeBuilder(JENKINS_NODE).setUnit("${nodes}").setDescription("Nodes").ofLongs().buildObserver();
-
-        meter.batchCallback(() -> {
-            logger.log(Level.FINE, () -> "Recording Jenkins controller executor pool metrics...");
-            Jenkins jenkins = Jenkins.getInstanceOrNull();
-            if (jenkins == null) {
-                logger.log(Level.FINE, "Jenkins instance is null, skipping executor pool metrics recording");
-                return;
-            }
-
-            // TOTAL EXECUTORS
-            AtomicInteger nodeOnline = new AtomicInteger();
-            AtomicInteger nodeOffline = new AtomicInteger();
-
-            jenkins.getNodes().stream().map(Node::toComputer).filter(Objects::nonNull).forEach(node -> {
-                if (node.isOnline()) {
-                    nodeOnline.incrementAndGet();
-                } else {
-                    nodeOffline.incrementAndGet();
-                }
-            });
-
-            nodes.record(nodeOnline.get(), Attributes.of(STATUS, "online"));
-            nodes.record(nodeOffline.get(), Attributes.of(STATUS, "offline"));
-
-            // PER LABEL
-            jenkins.getLabels().forEach(label -> {
-                LoadStatistics.LoadStatisticsSnapshot loadStatisticsSnapshot = label.loadStatistics.computeSnapshot();
-                Attributes attributes = Attributes.of(ExtendedJenkinsAttributes.LABEL, label.getDisplayName());
-
-                executors.record(loadStatisticsSnapshot.getBusyExecutors(), attributes.toBuilder().put(STATUS, "busy").build());
-                executors.record(loadStatisticsSnapshot.getIdleExecutors(), attributes.toBuilder().put(STATUS, "idle").build());
-                executors.record(loadStatisticsSnapshot.getConnectingExecutors(), attributes.toBuilder().put(STATUS, "connecting").build());
-                queueLength.record(loadStatisticsSnapshot.getQueueLength(), attributes);
-
-            });
-        }, executors, nodes, queueLength);
-
-        ObservableLongMeasurement cicdWorkers = CicdMetrics.newCiCdWorkerCounter(newSemConventionsMeter);
-
-        newSemConventionsMeter.batchCallback(() -> {
-            logger.log(Level.FINE, () -> "Recording Jenkins controller executor pool metrics...");
-            Jenkins jenkins = Jenkins.getInstanceOrNull();
-            if (jenkins == null) {
-                logger.log(Level.FINE, "Jenkins instance is null, skipping executor pool metrics recording");
-                return;
-            }
-
-            // EXECUTORS - AGGREGATED INDICATORS
-            AtomicInteger totalExecutorsIdle = new AtomicInteger();
-            AtomicInteger totalExecutorsBusy = new AtomicInteger();
-            AtomicInteger totalExecutorsOffline = new AtomicInteger();
-
-            if (jenkins.getNumExecutors() > 0) {
-                Optional.ofNullable(jenkins.toComputer())
-                    .map(Computer::getExecutors)
-                    .ifPresent(e -> e.forEach(executor -> {
-                        if (executor.isIdle()) {
-                            totalExecutorsIdle.incrementAndGet();
-                        } else {
-                            totalExecutorsBusy.incrementAndGet();
-                        }
-                    }));
-            }
-            jenkins.getNodes().stream().map(Node::toComputer).filter(Objects::nonNull).forEach(node -> {
-                if (node.isOnline()) {
-                    node.getExecutors()
-                        .forEach(executor -> {
-                            if (executor.isIdle()) {
-                                totalExecutorsIdle.incrementAndGet();
-                            } else {
-                                totalExecutorsBusy.incrementAndGet();
-                            }
-                        });
-                } else {
-                    totalExecutorsOffline.addAndGet(node.countExecutors());
-                }
-            });
-
-            cicdWorkers.record(totalExecutorsBusy.get(),
-                Attributes.of(CicdIncubatingAttributes.CICD_WORKER_STATE, CicdIncubatingAttributes.CicdWorkerStateIncubatingValues.BUSY));
-            cicdWorkers.record(totalExecutorsIdle.get(),
-                Attributes.of(CicdIncubatingAttributes.CICD_WORKER_STATE, CicdIncubatingAttributes.CicdWorkerStateIncubatingValues.AVAILABLE));
-            cicdWorkers.record(totalExecutorsOffline.get(),
-                Attributes.of(CicdIncubatingAttributes.CICD_WORKER_STATE, CicdIncubatingAttributes.CicdWorkerStateIncubatingValues.OFFLINE));
-
-        }, cicdWorkers);
-
-        createOldSemanticConventionsMeasurements(oldSemConventionsMeter);
-    }
-
-    private static void createOldSemanticConventionsMeasurements(Meter oldSemConventionsMeter) {
-        final ObservableLongMeasurement totalExecutors = oldSemConventionsMeter.gaugeBuilder(JENKINS_EXECUTOR_TOTAL).setUnit("${executors}").setDescription("Total executors").ofLongs().buildObserver();
-=======
+        Meter oldSemConventionsMeter = semconvStability.emitOldCicdSemconv()
+                ? meter
+                : OpenTelemetry.noop().getMeter("jenkins.opentelemetry");
+        Meter newSemConventionsMeter = semconvStability.emitStableCicdSemconv()
+                ? meter
+                : OpenTelemetry.noop().getMeter("jenkins.opentelemetry");
+
         final ObservableLongMeasurement queueLength = meter.gaugeBuilder(JENKINS_EXECUTOR_QUEUE)
                 .setUnit("${items}")
                 .setDescription("Executors queue items")
                 .ofLongs()
                 .buildObserver();
-        final ObservableLongMeasurement totalExecutors = meter.gaugeBuilder(JENKINS_EXECUTOR_TOTAL)
-                .setUnit("${executors}")
-                .setDescription("Total executors")
+        final ObservableLongMeasurement executors = meter.gaugeBuilder(JENKINS_EXECUTOR_COUNT)
+                .setUnit("${executors}")
+                .setDescription("Count of executors per label")
                 .ofLongs()
                 .buildObserver();
         final ObservableLongMeasurement nodes = meter.gaugeBuilder(JENKINS_NODE)
@@ -195,117 +87,6 @@
                 .setDescription("Nodes")
                 .ofLongs()
                 .buildObserver();
-        final ObservableLongMeasurement executors = meter.gaugeBuilder(JENKINS_EXECUTOR_COUNT)
-                .setUnit("${executors}")
-                .setDescription("Count of executors per label")
-                .ofLongs()
-                .buildObserver();
->>>>>>> bf47889f
-
-        // TODO the metrics below should be deprecated in favor of
-        //  * `jenkins.executor` metric with the `status` and `label`attributes
-        //  * `jenkins.node` metric with the `status` attribute
-        //  * `jenkins.executor.total` metric with the `status` attribute
-<<<<<<< HEAD
-        final ObservableLongMeasurement availableExecutors = oldSemConventionsMeter.gaugeBuilder(JENKINS_EXECUTOR_AVAILABLE).setUnit("${executors}").setDescription("Available executors").ofLongs().buildObserver();
-        final ObservableLongMeasurement busyExecutors = oldSemConventionsMeter.gaugeBuilder(JENKINS_EXECUTOR_BUSY).setUnit("${executors}").setDescription("Busy executors").ofLongs().buildObserver();
-        final ObservableLongMeasurement idleExecutors = oldSemConventionsMeter.gaugeBuilder(JENKINS_EXECUTOR_IDLE).setUnit("${executors}").setDescription("Idle executors").ofLongs().buildObserver();
-        final ObservableLongMeasurement onlineExecutors = oldSemConventionsMeter.gaugeBuilder(JENKINS_EXECUTOR_ONLINE).setUnit("${executors}").setDescription("Online executors").ofLongs().buildObserver();
-        final ObservableLongMeasurement connectingExecutors = oldSemConventionsMeter.gaugeBuilder(JENKINS_EXECUTOR_CONNECTING).setUnit("${executors}").setDescription("Connecting executors").ofLongs().buildObserver();
-        final ObservableLongMeasurement definedExecutors = oldSemConventionsMeter.gaugeBuilder(JENKINS_EXECUTOR_DEFINED).setUnit("${executors}").setDescription("Defined executors").ofLongs().buildObserver();
-
-        oldSemConventionsMeter.batchCallback(() -> {
-            logger.log(Level.FINE, () -> "Recording Jenkins controller executor pool metrics...");
-            Jenkins jenkins = Jenkins.getInstanceOrNull();
-            if (jenkins == null) {
-                logger.log(Level.FINE, "Jenkins instance is null, skipping executor pool metrics recording");
-                return;
-            }
-
-            // EXECUTORS - AGGREGATED INDICATORS
-            AtomicInteger totalExecutorsIdle = new AtomicInteger();
-            AtomicInteger totalExecutorsBusy = new AtomicInteger();
-
-            if (jenkins.getNumExecutors() > 0) {
-                Optional.ofNullable(jenkins.toComputer())
-                    .map(Computer::getExecutors)
-                    .ifPresent(e -> e.forEach(executor -> {
-                        if (executor.isIdle()) {
-                            totalExecutorsIdle.incrementAndGet();
-                        } else {
-                            totalExecutorsBusy.incrementAndGet();
-                        }
-                    }));
-            }
-            jenkins.getNodes().stream().map(Node::toComputer).filter(Objects::nonNull).forEach(node -> {
-                if (node.isOnline()) {
-                    node.getExecutors()
-                        .forEach(executor -> {
-                            if (executor.isIdle()) {
-                                totalExecutorsIdle.incrementAndGet();
-                            } else {
-                                totalExecutorsBusy.incrementAndGet();
-                            }
-                        });
-                } else {
-                    //offline
-                }
-            });
-
-            totalExecutors.record(totalExecutorsBusy.get(), Attributes.of(STATUS, "busy"));
-            totalExecutors.record(totalExecutorsIdle.get(), Attributes.of(STATUS, "idle"));
-
-            // EXECUTORS - PER LABEL INDICATORS
-            jenkins.getLabels().forEach(label -> {
-                LoadStatistics.LoadStatisticsSnapshot loadStatisticsSnapshot = label.loadStatistics.computeSnapshot();
-                Attributes attributes = Attributes.of(ExtendedJenkinsAttributes.LABEL, label.getDisplayName());
-
-                // TODO the metrics below should be deprecated in favor of `jenkins.executor` metric with the `status`
-                //  and `label`attributes
-                availableExecutors.record(loadStatisticsSnapshot.getAvailableExecutors(), attributes);
-                busyExecutors.record(loadStatisticsSnapshot.getBusyExecutors(), attributes);
-                idleExecutors.record(loadStatisticsSnapshot.getIdleExecutors(), attributes);
-                onlineExecutors.record(loadStatisticsSnapshot.getOnlineExecutors(), attributes);
-                definedExecutors.record(loadStatisticsSnapshot.getDefinedExecutors(), attributes);
-                connectingExecutors.record(loadStatisticsSnapshot.getConnectingExecutors(), attributes);
-            });
-        }, availableExecutors, busyExecutors, idleExecutors, onlineExecutors, connectingExecutors, definedExecutors, totalExecutors);
-=======
-        final ObservableLongMeasurement availableExecutors = meter.gaugeBuilder(JENKINS_EXECUTOR_AVAILABLE)
-                .setUnit("${executors}")
-                .setDescription("Available executors")
-                .ofLongs()
-                .buildObserver();
-        final ObservableLongMeasurement busyExecutors = meter.gaugeBuilder(JENKINS_EXECUTOR_BUSY)
-                .setUnit("${executors}")
-                .setDescription("Busy executors")
-                .ofLongs()
-                .buildObserver();
-        final ObservableLongMeasurement idleExecutors = meter.gaugeBuilder(JENKINS_EXECUTOR_IDLE)
-                .setUnit("${executors}")
-                .setDescription("Idle executors")
-                .ofLongs()
-                .buildObserver();
-        final ObservableLongMeasurement onlineExecutors = meter.gaugeBuilder(JENKINS_EXECUTOR_ONLINE)
-                .setUnit("${executors}")
-                .setDescription("Online executors")
-                .ofLongs()
-                .buildObserver();
-        final ObservableLongMeasurement connectingExecutors = meter.gaugeBuilder(JENKINS_EXECUTOR_CONNECTING)
-                .setUnit("${executors}")
-                .setDescription("Connecting executors")
-                .ofLongs()
-                .buildObserver();
-        final ObservableLongMeasurement definedExecutors = meter.gaugeBuilder(JENKINS_EXECUTOR_DEFINED)
-                .setUnit("${executors}")
-                .setDescription("Defined executors")
-                .ofLongs()
-                .buildObserver();
-
-        logger.log(
-                Level.FINER,
-                () -> "Metrics: " + availableExecutors + ", " + busyExecutors + ", " + idleExecutors + ", "
-                        + onlineExecutors + ", " + connectingExecutors + ", " + definedExecutors + ", " + queueLength);
 
         meter.batchCallback(
                 () -> {
@@ -317,43 +98,20 @@
                     }
 
                     // TOTAL EXECUTORS
-                    AtomicInteger totalExecutorsIdle = new AtomicInteger();
-                    AtomicInteger totalExecutorsBusy = new AtomicInteger();
                     AtomicInteger nodeOnline = new AtomicInteger();
                     AtomicInteger nodeOffline = new AtomicInteger();
 
-                    if (jenkins.getNumExecutors() > 0) {
-                        nodeOnline.incrementAndGet();
-                        Optional.ofNullable(jenkins.toComputer())
-                                .map(Computer::getExecutors)
-                                .ifPresent(e -> e.forEach(executor -> {
-                                    if (executor.isIdle()) {
-                                        totalExecutorsIdle.incrementAndGet();
-                                    } else {
-                                        totalExecutorsBusy.incrementAndGet();
-                                    }
-                                }));
-                    }
                     jenkins.getNodes().stream()
                             .map(Node::toComputer)
                             .filter(Objects::nonNull)
                             .forEach(node -> {
                                 if (node.isOnline()) {
                                     nodeOnline.incrementAndGet();
-                                    node.getExecutors().forEach(executor -> {
-                                        if (executor.isIdle()) {
-                                            totalExecutorsIdle.incrementAndGet();
-                                        } else {
-                                            totalExecutorsBusy.incrementAndGet();
-                                        }
-                                    });
                                 } else {
                                     nodeOffline.incrementAndGet();
                                 }
                             });
 
-                    totalExecutors.record(totalExecutorsBusy.get(), Attributes.of(STATUS, "busy"));
-                    totalExecutors.record(totalExecutorsIdle.get(), Attributes.of(STATUS, "idle"));
                     nodes.record(nodeOnline.get(), Attributes.of(STATUS, "online"));
                     nodes.record(nodeOffline.get(), Attributes.of(STATUS, "offline"));
 
@@ -373,6 +131,175 @@
                                 loadStatisticsSnapshot.getConnectingExecutors(),
                                 attributes.toBuilder().put(STATUS, "connecting").build());
                         queueLength.record(loadStatisticsSnapshot.getQueueLength(), attributes);
+                    });
+                },
+                executors,
+                nodes,
+                queueLength);
+
+        ObservableLongMeasurement cicdWorkers = CicdMetrics.newCiCdWorkerCounter(newSemConventionsMeter);
+
+        newSemConventionsMeter.batchCallback(
+                () -> {
+                    logger.log(Level.FINE, () -> "Recording Jenkins controller executor pool metrics...");
+                    Jenkins jenkins = Jenkins.getInstanceOrNull();
+                    if (jenkins == null) {
+                        logger.log(Level.FINE, "Jenkins instance is null, skipping executor pool metrics recording");
+                        return;
+                    }
+
+                    // EXECUTORS - AGGREGATED INDICATORS
+                    AtomicInteger totalExecutorsIdle = new AtomicInteger();
+                    AtomicInteger totalExecutorsBusy = new AtomicInteger();
+                    AtomicInteger totalExecutorsOffline = new AtomicInteger();
+
+                    if (jenkins.getNumExecutors() > 0) {
+                        Optional.ofNullable(jenkins.toComputer())
+                                .map(Computer::getExecutors)
+                                .ifPresent(e -> e.forEach(executor -> {
+                                    if (executor.isIdle()) {
+                                        totalExecutorsIdle.incrementAndGet();
+                                    } else {
+                                        totalExecutorsBusy.incrementAndGet();
+                                    }
+                                }));
+                    }
+                    jenkins.getNodes().stream()
+                            .map(Node::toComputer)
+                            .filter(Objects::nonNull)
+                            .forEach(node -> {
+                                if (node.isOnline()) {
+                                    node.getExecutors().forEach(executor -> {
+                                        if (executor.isIdle()) {
+                                            totalExecutorsIdle.incrementAndGet();
+                                        } else {
+                                            totalExecutorsBusy.incrementAndGet();
+                                        }
+                                    });
+                                } else {
+                                    totalExecutorsOffline.addAndGet(node.countExecutors());
+                                }
+                            });
+
+                    cicdWorkers.record(
+                            totalExecutorsBusy.get(),
+                            Attributes.of(
+                                    CicdIncubatingAttributes.CICD_WORKER_STATE,
+                                    CicdIncubatingAttributes.CicdWorkerStateIncubatingValues.BUSY));
+                    cicdWorkers.record(
+                            totalExecutorsIdle.get(),
+                            Attributes.of(
+                                    CicdIncubatingAttributes.CICD_WORKER_STATE,
+                                    CicdIncubatingAttributes.CicdWorkerStateIncubatingValues.AVAILABLE));
+                    cicdWorkers.record(
+                            totalExecutorsOffline.get(),
+                            Attributes.of(
+                                    CicdIncubatingAttributes.CICD_WORKER_STATE,
+                                    CicdIncubatingAttributes.CicdWorkerStateIncubatingValues.OFFLINE));
+                },
+                cicdWorkers);
+
+        createOldSemanticConventionsMeasurements(oldSemConventionsMeter);
+    }
+
+    private static void createOldSemanticConventionsMeasurements(Meter oldSemConventionsMeter) {
+        final ObservableLongMeasurement totalExecutors = oldSemConventionsMeter
+                .gaugeBuilder(JENKINS_EXECUTOR_TOTAL)
+                .setUnit("${executors}")
+                .setDescription("Total executors")
+                .ofLongs()
+                .buildObserver();
+
+        // TODO the metrics below should be deprecated in favor of
+        //  * `jenkins.executor` metric with the `status` and `label`attributes
+        //  * `jenkins.node` metric with the `status` attribute
+        //  * `jenkins.executor.total` metric with the `status` attribute
+        final ObservableLongMeasurement availableExecutors = oldSemConventionsMeter
+                .gaugeBuilder(JENKINS_EXECUTOR_AVAILABLE)
+                .setUnit("${executors}")
+                .setDescription("Available executors")
+                .ofLongs()
+                .buildObserver();
+        final ObservableLongMeasurement busyExecutors = oldSemConventionsMeter
+                .gaugeBuilder(JENKINS_EXECUTOR_BUSY)
+                .setUnit("${executors}")
+                .setDescription("Busy executors")
+                .ofLongs()
+                .buildObserver();
+        final ObservableLongMeasurement idleExecutors = oldSemConventionsMeter
+                .gaugeBuilder(JENKINS_EXECUTOR_IDLE)
+                .setUnit("${executors}")
+                .setDescription("Idle executors")
+                .ofLongs()
+                .buildObserver();
+        final ObservableLongMeasurement onlineExecutors = oldSemConventionsMeter
+                .gaugeBuilder(JENKINS_EXECUTOR_ONLINE)
+                .setUnit("${executors}")
+                .setDescription("Online executors")
+                .ofLongs()
+                .buildObserver();
+        final ObservableLongMeasurement connectingExecutors = oldSemConventionsMeter
+                .gaugeBuilder(JENKINS_EXECUTOR_CONNECTING)
+                .setUnit("${executors}")
+                .setDescription("Connecting executors")
+                .ofLongs()
+                .buildObserver();
+        final ObservableLongMeasurement definedExecutors = oldSemConventionsMeter
+                .gaugeBuilder(JENKINS_EXECUTOR_DEFINED)
+                .setUnit("${executors}")
+                .setDescription("Defined executors")
+                .ofLongs()
+                .buildObserver();
+
+        oldSemConventionsMeter.batchCallback(
+                () -> {
+                    logger.log(Level.FINE, () -> "Recording Jenkins controller executor pool metrics...");
+                    Jenkins jenkins = Jenkins.getInstanceOrNull();
+                    if (jenkins == null) {
+                        logger.log(Level.FINE, "Jenkins instance is null, skipping executor pool metrics recording");
+                        return;
+                    }
+
+                    // EXECUTORS - AGGREGATED INDICATORS
+                    AtomicInteger totalExecutorsIdle = new AtomicInteger();
+                    AtomicInteger totalExecutorsBusy = new AtomicInteger();
+
+                    if (jenkins.getNumExecutors() > 0) {
+                        Optional.ofNullable(jenkins.toComputer())
+                                .map(Computer::getExecutors)
+                                .ifPresent(e -> e.forEach(executor -> {
+                                    if (executor.isIdle()) {
+                                        totalExecutorsIdle.incrementAndGet();
+                                    } else {
+                                        totalExecutorsBusy.incrementAndGet();
+                                    }
+                                }));
+                    }
+                    jenkins.getNodes().stream()
+                            .map(Node::toComputer)
+                            .filter(Objects::nonNull)
+                            .forEach(node -> {
+                                if (node.isOnline()) {
+                                    node.getExecutors().forEach(executor -> {
+                                        if (executor.isIdle()) {
+                                            totalExecutorsIdle.incrementAndGet();
+                                        } else {
+                                            totalExecutorsBusy.incrementAndGet();
+                                        }
+                                    });
+                                } else {
+                                    // offline
+                                }
+                            });
+
+                    totalExecutors.record(totalExecutorsBusy.get(), Attributes.of(STATUS, "busy"));
+                    totalExecutors.record(totalExecutorsIdle.get(), Attributes.of(STATUS, "idle"));
+
+                    // EXECUTORS - PER LABEL INDICATORS
+                    jenkins.getLabels().forEach(label -> {
+                        LoadStatistics.LoadStatisticsSnapshot loadStatisticsSnapshot =
+                                label.loadStatistics.computeSnapshot();
+                        Attributes attributes = Attributes.of(ExtendedJenkinsAttributes.LABEL, label.getDisplayName());
 
                         // TODO the metrics below should be deprecated in favor of `jenkins.executor` metric with the
                         // `status`
@@ -391,11 +318,6 @@
                 onlineExecutors,
                 connectingExecutors,
                 definedExecutors,
-                totalExecutors,
-                executors,
-                nodes,
-                queueLength);
->>>>>>> bf47889f
+                totalExecutors);
     }
-
 }